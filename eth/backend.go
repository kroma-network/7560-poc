--- conflicted
+++ resolved
@@ -21,12 +21,12 @@
 	"context"
 	"errors"
 	"fmt"
-	"github.com/ethereum/go-ethereum/core/txpool/rip7560pool"
 	"math/big"
 	"runtime"
 	"sync"
 	"time"
 
+	"github.com/ethereum/go-ethereum/core/txpool/rip7560pool"
 	"github.com/ethereum/go-ethereum/accounts"
 	"github.com/ethereum/go-ethereum/common"
 	"github.com/ethereum/go-ethereum/common/hexutil"
@@ -264,7 +264,6 @@
 		blobPool := blobpool.New(config.BlobPool, eth.blockchain)
 		txPools = append(txPools, blobPool)
 	}
-<<<<<<< HEAD
 
 	rip7560PoolConfig := rip7560pool.Config{
 		MaxBundleGas:  10000000,
@@ -274,9 +273,6 @@
 	txPools = append(txPools, rip7560Pool)
 
 	eth.txPool, err = txpool.New(new(big.Int).SetUint64(config.TxPool.PriceLimit), eth.blockchain, txPools)
-=======
-	eth.txPool, err = txpool.New(config.TxPool.PriceLimit, eth.blockchain, txPools)
->>>>>>> 7c281983
 	if err != nil {
 		return nil, err
 	}
