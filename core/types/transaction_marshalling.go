// Copyright 2021 The go-ethereum Authors
// This file is part of the go-ethereum library.
//
// The go-ethereum library is free software: you can redistribute it and/or modify
// it under the terms of the GNU Lesser General Public License as published by
// the Free Software Foundation, either version 3 of the License, or
// (at your option) any later version.
//
// The go-ethereum library is distributed in the hope that it will be useful,
// but WITHOUT ANY WARRANTY; without even the implied warranty of
// MERCHANTABILITY or FITNESS FOR A PARTICULAR PURPOSE. See the
// GNU Lesser General Public License for more details.
//
// You should have received a copy of the GNU Lesser General Public License
// along with the go-ethereum library. If not, see <http://www.gnu.org/licenses/>.

package types

import (
	"encoding/json"
	"errors"
	"github.com/ethereum/go-ethereum/common"
	"github.com/ethereum/go-ethereum/common/hexutil"
<<<<<<< HEAD
	"github.com/ethereum/go-ethereum/log"
=======
	"github.com/ethereum/go-ethereum/crypto/kzg4844"
>>>>>>> 7c281983
	"github.com/ethereum/go-ethereum/rlp"
	"github.com/holiman/uint256"
	"io"
	"math/big"
)

// txJSON is the JSON representation of transactions.
type txJSON struct {
	Type hexutil.Uint64 `json:"type"`

	ChainID              *hexutil.Big    `json:"chainId,omitempty"`
	Nonce                *hexutil.Uint64 `json:"nonce"`
	To                   *common.Address `json:"to"`
	Gas                  *hexutil.Uint64 `json:"gas"`
	GasPrice             *hexutil.Big    `json:"gasPrice"`
	MaxPriorityFeePerGas *hexutil.Big    `json:"maxPriorityFeePerGas"`
	MaxFeePerGas         *hexutil.Big    `json:"maxFeePerGas"`
	MaxFeePerBlobGas     *hexutil.Big    `json:"maxFeePerBlobGas,omitempty"`
	Value                *hexutil.Big    `json:"value"`
	Input                *hexutil.Bytes  `json:"input"`
	AccessList           *AccessList     `json:"accessList,omitempty"`
	BlobVersionedHashes  []common.Hash   `json:"blobVersionedHashes,omitempty"`
	V                    *hexutil.Big    `json:"v"`
	R                    *hexutil.Big    `json:"r"`
	S                    *hexutil.Big    `json:"s"`
	YParity              *hexutil.Uint64 `json:"yParity,omitempty"`

	// Deposit transaction fields
	SourceHash *common.Hash    `json:"sourceHash,omitempty"`
	From       *common.Address `json:"from,omitempty"`
	Mint       *hexutil.Big    `json:"mint,omitempty"`
	IsSystemTx *bool           `json:"isSystemTx,omitempty"`

<<<<<<< HEAD
	// RIP 7560 transaction fileds
	SubType       *hexutil.Uint64 `json:"subType,omitempty"`
	Sender        *common.Address `json:"sender,omitempty"`
	Signature     *hexutil.Bytes  `json:"signature,omitempty"`
	PaymasterData *hexutil.Bytes  `json:"paymasterData,omitempty"`
	DeployerData  *hexutil.Bytes  `json:"deployerData,omitempty"`
	BuilderFee    *hexutil.Big    `json:"builderFee,omitempty"`
	ValidationGas *hexutil.Uint64 `json:"validationGas,omitempty"`
	PaymasterGas  *hexutil.Uint64 `json:"paymasterGas,omitempty"`
	PostOpGas     *hexutil.Uint64 `json:"postOpGas,omitempty"`

	// RIP 7711 additional transaction field
	BlockNumber      *hexutil.Big    `json:"blockNumber,omitempty"`
	TransactionCount *hexutil.Uint64 `json:"transactionCount,omitempty"`
	TransactionIndex *hexutil.Uint64 `json:"transactionIndex,omitempty"`

	// RIP 7712 additional transaction field
	BigNonce *hexutil.Big `json:"bigNonce,omitempty"`
=======
	// Blob transaction sidecar encoding:
	Blobs       []kzg4844.Blob       `json:"blobs,omitempty"`
	Commitments []kzg4844.Commitment `json:"commitments,omitempty"`
	Proofs      []kzg4844.Proof      `json:"proofs,omitempty"`
>>>>>>> 7c281983

	// Only used for encoding:
	Hash common.Hash `json:"hash"`
}

// yParityValue returns the YParity value from JSON. For backwards-compatibility reasons,
// this can be given in the 'v' field or the 'yParity' field. If both exist, they must match.
func (tx *txJSON) yParityValue() (*big.Int, error) {
	if tx.YParity != nil {
		val := uint64(*tx.YParity)
		if val != 0 && val != 1 {
			return nil, errInvalidYParity
		}
		bigval := new(big.Int).SetUint64(val)
		if tx.V != nil && tx.V.ToInt().Cmp(bigval) != 0 {
			return nil, errVYParityMismatch
		}
		return bigval, nil
	}
	if tx.V != nil {
		return tx.V.ToInt(), nil
	}
	return nil, errVYParityMissing
}

// MarshalJSON marshals as JSON with a hash.
func (tx *Transaction) MarshalJSON() ([]byte, error) {
	var enc txJSON
	// These are set for all tx types.
	enc.Hash = tx.Hash()
	enc.Type = hexutil.Uint64(tx.Type())

	// Other fields are set conditionally depending on tx type.
	switch itx := tx.inner.(type) {
	case *LegacyTx:
		enc.Nonce = (*hexutil.Uint64)(&itx.Nonce)
		enc.To = tx.To()
		enc.Gas = (*hexutil.Uint64)(&itx.Gas)
		enc.GasPrice = (*hexutil.Big)(itx.GasPrice)
		enc.Value = (*hexutil.Big)(itx.Value)
		enc.Input = (*hexutil.Bytes)(&itx.Data)
		enc.V = (*hexutil.Big)(itx.V)
		enc.R = (*hexutil.Big)(itx.R)
		enc.S = (*hexutil.Big)(itx.S)
		if tx.Protected() {
			enc.ChainID = (*hexutil.Big)(tx.ChainId())
		}

	case *AccessListTx:
		enc.ChainID = (*hexutil.Big)(itx.ChainID)
		enc.Nonce = (*hexutil.Uint64)(&itx.Nonce)
		enc.To = tx.To()
		enc.Gas = (*hexutil.Uint64)(&itx.Gas)
		enc.GasPrice = (*hexutil.Big)(itx.GasPrice)
		enc.Value = (*hexutil.Big)(itx.Value)
		enc.Input = (*hexutil.Bytes)(&itx.Data)
		enc.AccessList = &itx.AccessList
		enc.V = (*hexutil.Big)(itx.V)
		enc.R = (*hexutil.Big)(itx.R)
		enc.S = (*hexutil.Big)(itx.S)
		yparity := itx.V.Uint64()
		enc.YParity = (*hexutil.Uint64)(&yparity)

	case *DynamicFeeTx:
		enc.ChainID = (*hexutil.Big)(itx.ChainID)
		enc.Nonce = (*hexutil.Uint64)(&itx.Nonce)
		enc.To = tx.To()
		enc.Gas = (*hexutil.Uint64)(&itx.Gas)
		enc.MaxFeePerGas = (*hexutil.Big)(itx.GasFeeCap)
		enc.MaxPriorityFeePerGas = (*hexutil.Big)(itx.GasTipCap)
		enc.Value = (*hexutil.Big)(itx.Value)
		enc.Input = (*hexutil.Bytes)(&itx.Data)
		enc.AccessList = &itx.AccessList
		enc.V = (*hexutil.Big)(itx.V)
		enc.R = (*hexutil.Big)(itx.R)
		enc.S = (*hexutil.Big)(itx.S)
		yparity := itx.V.Uint64()
		enc.YParity = (*hexutil.Uint64)(&yparity)

	case *BlobTx:
		enc.ChainID = (*hexutil.Big)(itx.ChainID.ToBig())
		enc.Nonce = (*hexutil.Uint64)(&itx.Nonce)
		enc.Gas = (*hexutil.Uint64)(&itx.Gas)
		enc.MaxFeePerGas = (*hexutil.Big)(itx.GasFeeCap.ToBig())
		enc.MaxPriorityFeePerGas = (*hexutil.Big)(itx.GasTipCap.ToBig())
		enc.MaxFeePerBlobGas = (*hexutil.Big)(itx.BlobFeeCap.ToBig())
		enc.Value = (*hexutil.Big)(itx.Value.ToBig())
		enc.Input = (*hexutil.Bytes)(&itx.Data)
		enc.AccessList = &itx.AccessList
		enc.BlobVersionedHashes = itx.BlobHashes
		enc.To = tx.To()
		enc.V = (*hexutil.Big)(itx.V.ToBig())
		enc.R = (*hexutil.Big)(itx.R.ToBig())
		enc.S = (*hexutil.Big)(itx.S.ToBig())
		yparity := itx.V.Uint64()
		enc.YParity = (*hexutil.Uint64)(&yparity)
		if sidecar := itx.Sidecar; sidecar != nil {
			enc.Blobs = itx.Sidecar.Blobs
			enc.Commitments = itx.Sidecar.Commitments
			enc.Proofs = itx.Sidecar.Proofs
		}

	case *DepositTx:
		enc.Gas = (*hexutil.Uint64)(&itx.Gas)
		enc.Value = (*hexutil.Big)(itx.Value)
		enc.Input = (*hexutil.Bytes)(&itx.Data)
		enc.To = tx.To()
		enc.SourceHash = &itx.SourceHash
		enc.From = &itx.From
		if itx.Mint != nil {
			enc.Mint = (*hexutil.Big)(itx.Mint)
		}
		enc.IsSystemTx = &itx.IsSystemTransaction
		// other fields will show up as null.

	case *Rip7560AccountAbstractionTx:
		log.Info("Marshal Rip7560Type JSON")
		enc.SubType = (*hexutil.Uint64)(&itx.Subtype)
		enc.ChainID = (*hexutil.Big)(itx.ChainID)
		enc.MaxPriorityFeePerGas = (*hexutil.Big)(itx.GasTipCap)
		enc.MaxFeePerGas = (*hexutil.Big)(itx.GasFeeCap)
		enc.Gas = (*hexutil.Uint64)(&itx.Gas)
		enc.Input = (*hexutil.Bytes)(&itx.Data)
		enc.AccessList = &itx.AccessList
		enc.Sender = itx.Sender
		enc.Signature = (*hexutil.Bytes)(&itx.Signature)
		enc.PaymasterData = (*hexutil.Bytes)(&itx.PaymasterData)
		enc.DeployerData = (*hexutil.Bytes)(&itx.DeployerData)
		enc.BuilderFee = (*hexutil.Big)(itx.BuilderFee)
		enc.ValidationGas = (*hexutil.Uint64)(&itx.ValidationGas)
		enc.PaymasterGas = (*hexutil.Uint64)(&itx.PaymasterGas)
		enc.PostOpGas = (*hexutil.Uint64)(&itx.PostOpGas)
		enc.BigNonce = (*hexutil.Big)(itx.BigNonce)
		enc.To = tx.To()
		enc.Nonce = (*hexutil.Uint64)(&itx.Nonce)
		enc.Value = (*hexutil.Big)(itx.Value)
	case *Rip7560BundleHeaderTx:
		log.Info("Marshal Rip7560BundleHaederType JSON")
		enc.ChainID = (*hexutil.Big)(itx.ChainID)
		enc.BlockNumber = (*hexutil.Big)(itx.BlockNumber)
		enc.TransactionCount = (*hexutil.Uint64)(&itx.TransactionCount)
		enc.TransactionIndex = (*hexutil.Uint64)(&itx.TransactionIndex)
	}
	return json.Marshal(&enc)
}

// UnmarshalJSON unmarshals from JSON.
func (tx *Transaction) UnmarshalJSON(input []byte) error {
	var dec txJSON
	err := json.Unmarshal(input, &dec)
	if err != nil {
		return err
	}

	// Decode / verify fields according to transaction type.
	var inner TxData
	switch dec.Type {
	case LegacyTxType:
		var itx LegacyTx
		inner = &itx
		if dec.Nonce == nil {
			return errors.New("missing required field 'nonce' in transaction")
		}
		itx.Nonce = uint64(*dec.Nonce)
		if dec.To != nil {
			itx.To = dec.To
		}
		if dec.Gas == nil {
			return errors.New("missing required field 'gas' in transaction")
		}
		itx.Gas = uint64(*dec.Gas)
		if dec.GasPrice == nil {
			return errors.New("missing required field 'gasPrice' in transaction")
		}
		itx.GasPrice = (*big.Int)(dec.GasPrice)
		if dec.Value == nil {
			return errors.New("missing required field 'value' in transaction")
		}
		itx.Value = (*big.Int)(dec.Value)
		if dec.Input == nil {
			return errors.New("missing required field 'input' in transaction")
		}
		itx.Data = *dec.Input

		// signature R
		if dec.R == nil {
			return errors.New("missing required field 'r' in transaction")
		}
		itx.R = (*big.Int)(dec.R)
		// signature S
		if dec.S == nil {
			return errors.New("missing required field 's' in transaction")
		}
		itx.S = (*big.Int)(dec.S)
		// signature V
		if dec.V == nil {
			return errors.New("missing required field 'v' in transaction")
		}
		itx.V = (*big.Int)(dec.V)
		if itx.V.Sign() != 0 || itx.R.Sign() != 0 || itx.S.Sign() != 0 {
			if err := sanityCheckSignature(itx.V, itx.R, itx.S, true); err != nil {
				return err
			}
		}

	case AccessListTxType:
		var itx AccessListTx
		inner = &itx
		if dec.ChainID == nil {
			return errors.New("missing required field 'chainId' in transaction")
		}
		itx.ChainID = (*big.Int)(dec.ChainID)
		if dec.Nonce == nil {
			return errors.New("missing required field 'nonce' in transaction")
		}
		itx.Nonce = uint64(*dec.Nonce)
		if dec.To != nil {
			itx.To = dec.To
		}
		if dec.Gas == nil {
			return errors.New("missing required field 'gas' in transaction")
		}
		itx.Gas = uint64(*dec.Gas)
		if dec.GasPrice == nil {
			return errors.New("missing required field 'gasPrice' in transaction")
		}
		itx.GasPrice = (*big.Int)(dec.GasPrice)
		if dec.Value == nil {
			return errors.New("missing required field 'value' in transaction")
		}
		itx.Value = (*big.Int)(dec.Value)
		if dec.Input == nil {
			return errors.New("missing required field 'input' in transaction")
		}
		itx.Data = *dec.Input
		if dec.AccessList != nil {
			itx.AccessList = *dec.AccessList
		}

		// signature R
		if dec.R == nil {
			return errors.New("missing required field 'r' in transaction")
		}
		itx.R = (*big.Int)(dec.R)
		// signature S
		if dec.S == nil {
			return errors.New("missing required field 's' in transaction")
		}
		itx.S = (*big.Int)(dec.S)
		// signature V
		itx.V, err = dec.yParityValue()
		if err != nil {
			return err
		}
		if itx.V.Sign() != 0 || itx.R.Sign() != 0 || itx.S.Sign() != 0 {
			if err := sanityCheckSignature(itx.V, itx.R, itx.S, false); err != nil {
				return err
			}
		}

	case DynamicFeeTxType:
		var itx DynamicFeeTx
		inner = &itx
		if dec.ChainID == nil {
			return errors.New("missing required field 'chainId' in transaction")
		}
		itx.ChainID = (*big.Int)(dec.ChainID)
		if dec.Nonce == nil {
			return errors.New("missing required field 'nonce' in transaction")
		}
		itx.Nonce = uint64(*dec.Nonce)
		if dec.To != nil {
			itx.To = dec.To
		}
		if dec.Gas == nil {
			return errors.New("missing required field 'gas' for txdata")
		}
		itx.Gas = uint64(*dec.Gas)
		if dec.MaxPriorityFeePerGas == nil {
			return errors.New("missing required field 'maxPriorityFeePerGas' for txdata")
		}
		itx.GasTipCap = (*big.Int)(dec.MaxPriorityFeePerGas)
		if dec.MaxFeePerGas == nil {
			return errors.New("missing required field 'maxFeePerGas' for txdata")
		}
		itx.GasFeeCap = (*big.Int)(dec.MaxFeePerGas)
		if dec.Value == nil {
			return errors.New("missing required field 'value' in transaction")
		}
		itx.Value = (*big.Int)(dec.Value)
		if dec.Input == nil {
			return errors.New("missing required field 'input' in transaction")
		}
		itx.Data = *dec.Input
		if dec.AccessList != nil {
			itx.AccessList = *dec.AccessList
		}

		// signature R
		if dec.R == nil {
			return errors.New("missing required field 'r' in transaction")
		}
		itx.R = (*big.Int)(dec.R)
		// signature S
		if dec.S == nil {
			return errors.New("missing required field 's' in transaction")
		}
		itx.S = (*big.Int)(dec.S)
		// signature V
		itx.V, err = dec.yParityValue()
		if err != nil {
			return err
		}
		if itx.V.Sign() != 0 || itx.R.Sign() != 0 || itx.S.Sign() != 0 {
			if err := sanityCheckSignature(itx.V, itx.R, itx.S, false); err != nil {
				return err
			}
		}

	case BlobTxType:
		var itx BlobTx
		inner = &itx
		if dec.ChainID == nil {
			return errors.New("missing required field 'chainId' in transaction")
		}
		itx.ChainID = uint256.MustFromBig((*big.Int)(dec.ChainID))
		if dec.Nonce == nil {
			return errors.New("missing required field 'nonce' in transaction")
		}
		itx.Nonce = uint64(*dec.Nonce)
		if dec.To == nil {
			return errors.New("missing required field 'to' in transaction")
		}
		itx.To = *dec.To
		if dec.Gas == nil {
			return errors.New("missing required field 'gas' for txdata")
		}
		itx.Gas = uint64(*dec.Gas)
		if dec.MaxPriorityFeePerGas == nil {
			return errors.New("missing required field 'maxPriorityFeePerGas' for txdata")
		}
		itx.GasTipCap = uint256.MustFromBig((*big.Int)(dec.MaxPriorityFeePerGas))
		if dec.MaxFeePerGas == nil {
			return errors.New("missing required field 'maxFeePerGas' for txdata")
		}
		itx.GasFeeCap = uint256.MustFromBig((*big.Int)(dec.MaxFeePerGas))
		if dec.MaxFeePerBlobGas == nil {
			return errors.New("missing required field 'maxFeePerBlobGas' for txdata")
		}
		itx.BlobFeeCap = uint256.MustFromBig((*big.Int)(dec.MaxFeePerBlobGas))
		if dec.Value == nil {
			return errors.New("missing required field 'value' in transaction")
		}
		itx.Value = uint256.MustFromBig((*big.Int)(dec.Value))
		if dec.Input == nil {
			return errors.New("missing required field 'input' in transaction")
		}
		itx.Data = *dec.Input
		if dec.AccessList != nil {
			itx.AccessList = *dec.AccessList
		}
		if dec.BlobVersionedHashes == nil {
			return errors.New("missing required field 'blobVersionedHashes' in transaction")
		}
		itx.BlobHashes = dec.BlobVersionedHashes

		// signature R
		var overflow bool
		if dec.R == nil {
			return errors.New("missing required field 'r' in transaction")
		}
		itx.R, overflow = uint256.FromBig((*big.Int)(dec.R))
		if overflow {
			return errors.New("'r' value overflows uint256")
		}
		// signature S
		if dec.S == nil {
			return errors.New("missing required field 's' in transaction")
		}
		itx.S, overflow = uint256.FromBig((*big.Int)(dec.S))
		if overflow {
			return errors.New("'s' value overflows uint256")
		}
		// signature V
		vbig, err := dec.yParityValue()
		if err != nil {
			return err
		}
		itx.V, overflow = uint256.FromBig(vbig)
		if overflow {
			return errors.New("'v' value overflows uint256")
		}
		if itx.V.Sign() != 0 || itx.R.Sign() != 0 || itx.S.Sign() != 0 {
			if err := sanityCheckSignature(vbig, itx.R.ToBig(), itx.S.ToBig(), false); err != nil {
				return err
			}
		}

	case DepositTxType:
		if dec.AccessList != nil || dec.MaxFeePerGas != nil ||
			dec.MaxPriorityFeePerGas != nil {
			return errors.New("unexpected field(s) in deposit transaction")
		}
		if dec.GasPrice != nil && dec.GasPrice.ToInt().Cmp(common.Big0) != 0 {
			return errors.New("deposit transaction GasPrice must be 0")
		}
		if (dec.V != nil && dec.V.ToInt().Cmp(common.Big0) != 0) ||
			(dec.R != nil && dec.R.ToInt().Cmp(common.Big0) != 0) ||
			(dec.S != nil && dec.S.ToInt().Cmp(common.Big0) != 0) {
			return errors.New("deposit transaction signature must be 0 or unset")
		}
		var itx DepositTx
		inner = &itx
		if dec.To != nil {
			itx.To = dec.To
		}
		if dec.Gas == nil {
			return errors.New("missing required field 'gas' for txdata")
		}
		itx.Gas = uint64(*dec.Gas)
		if dec.Value == nil {
			return errors.New("missing required field 'value' in transaction")
		}
		itx.Value = (*big.Int)(dec.Value)
		// mint may be omitted or nil if there is nothing to mint.
		itx.Mint = (*big.Int)(dec.Mint)
		if dec.Input == nil {
			return errors.New("missing required field 'input' in transaction")
		}
		itx.Data = *dec.Input
		if dec.From == nil {
			return errors.New("missing required field 'from' in transaction")
		}
		itx.From = *dec.From
		if dec.SourceHash == nil {
			return errors.New("missing required field 'sourceHash' in transaction")
		}
		itx.SourceHash = *dec.SourceHash
		// IsSystemTx may be omitted. Defaults to false.
		if dec.IsSystemTx != nil {
			itx.IsSystemTransaction = *dec.IsSystemTx
		}

		if dec.Nonce != nil {
			inner = &depositTxWithNonce{DepositTx: itx, EffectiveNonce: uint64(*dec.Nonce)}
		}
	case Rip7560Type:
		var itx Rip7560AccountAbstractionTx
		inner = &itx

		if dec.SubType == nil {
			return errors.New("missing required field 'subType' for txdata")
		}
		itx.Subtype = uint64(*dec.SubType)
		if dec.ChainID == nil {
			return errors.New("missing required field 'chainId' in transaction")
		}
		itx.ChainID = (*big.Int)(dec.ChainID)
		if dec.MaxPriorityFeePerGas == nil {
			return errors.New("missing required field 'maxPriorityFeePerGas' for txdata")
		}
		itx.GasTipCap = (*big.Int)(dec.MaxPriorityFeePerGas)
		if dec.MaxFeePerGas == nil {
			return errors.New("missing required field 'maxFeePerGas' for txdata")
		}
		itx.GasFeeCap = (*big.Int)(dec.MaxFeePerGas)
		if dec.Gas == nil {
			return errors.New("missing required field 'gas' for txdata")
		}
		itx.Gas = uint64(*dec.Gas)
		if dec.Input == nil {
			return errors.New("missing required field 'input' in transaction")
		}
		itx.Data = *dec.Input
		if dec.AccessList != nil {
			itx.AccessList = *dec.AccessList
		}
		if dec.Sender == nil {
			return errors.New("sender value must not be nil")
		}
		itx.Sender = dec.Sender
		if dec.Signature == nil {
			return errors.New("missing required field 'signature' in transaction")
		}
		itx.Signature = *dec.Signature
		if dec.PaymasterData != nil {
			itx.PaymasterData = *dec.PaymasterData
		}
		if dec.DeployerData != nil {
			itx.DeployerData = *dec.DeployerData
		}
		if dec.BuilderFee == nil {
			return errors.New("missing required field 'builderFee' for txdata")
		}
		itx.BuilderFee = (*big.Int)(dec.BuilderFee)
		if dec.ValidationGas == nil {
			return errors.New("missing required field 'validationGas' for txdata")
		}
		itx.ValidationGas = uint64(*dec.ValidationGas)
		if dec.PaymasterGas == nil {
			return errors.New("missing required field 'payMasterGas' for txdata")
		}
		itx.PaymasterGas = uint64(*dec.PaymasterGas)
		if dec.PostOpGas == nil {
			return errors.New("missing required field 'postOpGas' for txdata")
		}
		itx.PostOpGas = uint64(*dec.PostOpGas)
		itx.BigNonce = (*big.Int)(dec.BigNonce)
		if dec.To != nil {
			itx.To = dec.To
		}
		if dec.Nonce == nil {
			return errors.New("missing required field 'nonce' in transaction")
		}
		itx.Nonce = uint64(*dec.Nonce)
		if dec.Value == nil {
			return errors.New("missing required field 'value' in transaction")
		}
		itx.Value = (*big.Int)(dec.Value)
	case Rip7560BundleHeaderType:
		var itx Rip7560BundleHeaderTx
		inner = &itx

		if dec.ChainID == nil {
			return errors.New("missing required field 'chainId' in transaction")
		}
		itx.ChainID = (*big.Int)(dec.ChainID)
		if dec.BlockNumber == nil {
			return errors.New("missing required field 'blockNumber' in transaction")
		}
		itx.BlockNumber = (*big.Int)(dec.BlockNumber)
		if dec.TransactionCount == nil {
			return errors.New("missing required field 'transationCount' for txdata")
		}
		itx.TransactionCount = uint64(*dec.TransactionCount)
		if dec.TransactionIndex == nil {
			return errors.New("missing required field 'transactionIndex' for txdata")
		}
		itx.TransactionIndex = uint64(*dec.TransactionIndex)

	default:
		return ErrTxTypeNotSupported
	}

	// Now set the inner transaction.
	tx.setDecoded(inner, 0)

	// TODO: check hash here?
	return nil
}

type depositTxWithNonce struct {
	DepositTx
	EffectiveNonce uint64
}

// EncodeRLP ensures that RLP encoding this transaction excludes the nonce. Otherwise, the tx Hash would change
func (tx *depositTxWithNonce) EncodeRLP(w io.Writer) error {
	return rlp.Encode(w, tx.DepositTx)
}

func (tx *depositTxWithNonce) effectiveNonce() *uint64 { return &tx.EffectiveNonce }<|MERGE_RESOLUTION|>--- conflicted
+++ resolved
@@ -19,17 +19,15 @@
 import (
 	"encoding/json"
 	"errors"
+	"io"
+	"math/big"
+
 	"github.com/ethereum/go-ethereum/common"
 	"github.com/ethereum/go-ethereum/common/hexutil"
-<<<<<<< HEAD
 	"github.com/ethereum/go-ethereum/log"
-=======
 	"github.com/ethereum/go-ethereum/crypto/kzg4844"
->>>>>>> 7c281983
 	"github.com/ethereum/go-ethereum/rlp"
 	"github.com/holiman/uint256"
-	"io"
-	"math/big"
 )
 
 // txJSON is the JSON representation of transactions.
@@ -59,7 +57,11 @@
 	Mint       *hexutil.Big    `json:"mint,omitempty"`
 	IsSystemTx *bool           `json:"isSystemTx,omitempty"`
 
-<<<<<<< HEAD
+	// Blob transaction sidecar encoding:
+	Blobs       []kzg4844.Blob       `json:"blobs,omitempty"`
+	Commitments []kzg4844.Commitment `json:"commitments,omitempty"`
+	Proofs      []kzg4844.Proof      `json:"proofs,omitempty"`
+
 	// RIP 7560 transaction fileds
 	SubType       *hexutil.Uint64 `json:"subType,omitempty"`
 	Sender        *common.Address `json:"sender,omitempty"`
@@ -78,12 +80,6 @@
 
 	// RIP 7712 additional transaction field
 	BigNonce *hexutil.Big `json:"bigNonce,omitempty"`
-=======
-	// Blob transaction sidecar encoding:
-	Blobs       []kzg4844.Blob       `json:"blobs,omitempty"`
-	Commitments []kzg4844.Commitment `json:"commitments,omitempty"`
-	Proofs      []kzg4844.Proof      `json:"proofs,omitempty"`
->>>>>>> 7c281983
 
 	// Only used for encoding:
 	Hash common.Hash `json:"hash"`
