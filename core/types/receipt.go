// Copyright 2014 The go-ethereum Authors
// This file is part of the go-ethereum library.
//
// The go-ethereum library is free software: you can redistribute it and/or modify
// it under the terms of the GNU Lesser General Public License as published by
// the Free Software Foundation, either version 3 of the License, or
// (at your option) any later version.
//
// The go-ethereum library is distributed in the hope that it will be useful,
// but WITHOUT ANY WARRANTY; without even the implied warranty of
// MERCHANTABILITY or FITNESS FOR A PARTICULAR PURPOSE. See the
// GNU Lesser General Public License for more details.
//
// You should have received a copy of the GNU Lesser General Public License
// along with the go-ethereum library. If not, see <http://www.gnu.org/licenses/>.

package types

import (
	"bytes"
	"errors"
	"fmt"
	"io"
	"math/big"
	"unsafe"

	"github.com/ethereum/go-ethereum/common"
	"github.com/ethereum/go-ethereum/common/hexutil"
	"github.com/ethereum/go-ethereum/crypto"
	"github.com/ethereum/go-ethereum/params"
	"github.com/ethereum/go-ethereum/rlp"
)

//go:generate go run github.com/fjl/gencodec -type Receipt -field-override receiptMarshaling -out gen_receipt_json.go

var (
	receiptStatusFailedRLP     = []byte{}
	receiptStatusSuccessfulRLP = []byte{0x01}
)

var errShortTypedReceipt = errors.New("typed receipt too short")

const (
	// ReceiptStatusFailed is the status code of a transaction if execution failed.
	ReceiptStatusFailed = uint64(0)

	// ReceiptStatusSuccessful is the status code of a transaction if execution succeeded.
	ReceiptStatusSuccessful = uint64(1)
)

// Receipt represents the results of a transaction.
type Receipt struct {
	// Consensus fields: These fields are defined by the Yellow Paper
	Type              uint8  `json:"type,omitempty"`
	PostState         []byte `json:"root"`
	Status            uint64 `json:"status"`
	CumulativeGasUsed uint64 `json:"cumulativeGasUsed" gencodec:"required"`
	Bloom             Bloom  `json:"logsBloom"         gencodec:"required"`
	Logs              []*Log `json:"logs"              gencodec:"required"`

	// Implementation fields: These fields are added by geth when processing a transaction.
<<<<<<< HEAD
	// They are stored in the chain database.
	TxHash          common.Hash    `json:"transactionHash" gencodec:"required"`
	ContractAddress common.Address `json:"contractAddress"`
	GasUsed         uint64         `json:"gasUsed" gencodec:"required"`
	// DepositNonce was introduced in Regolith to store the actual nonce used by deposit transactions
	// The state transition process ensures this is only set for Regolith deposit transactions.
	DepositNonce *uint64 `json:"depositNonce,omitempty"`
=======
	TxHash            common.Hash    `json:"transactionHash" gencodec:"required"`
	ContractAddress   common.Address `json:"contractAddress"`
	GasUsed           uint64         `json:"gasUsed" gencodec:"required"`
	EffectiveGasPrice *big.Int       `json:"effectiveGasPrice"`
>>>>>>> 7e3b149b

	// Inclusion information: These fields provide information about the inclusion of the
	// transaction corresponding to this receipt.
	BlockHash        common.Hash `json:"blockHash,omitempty"`
	BlockNumber      *big.Int    `json:"blockNumber,omitempty"`
	TransactionIndex uint        `json:"transactionIndex"`

	// OVM legacy: extend receipts with their L1 price (if a rollup tx)
	L1GasPrice *big.Int   `json:"l1GasPrice,omitempty"`
	L1GasUsed  *big.Int   `json:"l1GasUsed,omitempty"`
	L1Fee      *big.Int   `json:"l1Fee,omitempty"`
	FeeScalar  *big.Float `json:"l1FeeScalar,omitempty"`
}

type receiptMarshaling struct {
	Type              hexutil.Uint64
	PostState         hexutil.Bytes
	Status            hexutil.Uint64
	CumulativeGasUsed hexutil.Uint64
	GasUsed           hexutil.Uint64
	BlockNumber       *hexutil.Big
	TransactionIndex  hexutil.Uint

	// Optimism: extend receipts with their L1 price (if a rollup tx)
	L1GasPrice *hexutil.Big
	L1GasUsed  *hexutil.Big
	L1Fee      *hexutil.Big
	FeeScalar  *big.Float
}

// receiptRLP is the consensus encoding of a receipt.
type receiptRLP struct {
	PostStateOrStatus []byte
	CumulativeGasUsed uint64
	Bloom             Bloom
	Logs              []*Log
}

type depositReceiptRlp struct {
	PostStateOrStatus []byte
	CumulativeGasUsed uint64
	Bloom             Bloom
	Logs              []*Log
	// DepositNonce was introduced in Regolith to store the actual nonce used by deposit transactions.
	// Must be nil for any transactions prior to Regolith or that aren't deposit transactions.
	DepositNonce *uint64 `rlp:"optional"`
}

// storedReceiptRLP is the storage encoding of a receipt.
type storedReceiptRLP struct {
	PostStateOrStatus []byte
	CumulativeGasUsed uint64
	Logs              []*Log
	// DepositNonce was introduced in Regolith to store the actual nonce used by deposit transactions.
	// Must be nil for any transactions prior to Regolith or that aren't deposit transactions.
	DepositNonce *uint64 `rlp:"optional"`
}

// LegacyOptimismStoredReceiptRLP is the pre bedrock storage encoding of a
// receipt. It will only exist in the database if it was migrated using the
// migration tool. Nodes that sync using snap-sync will not have any of these
// entries.
type LegacyOptimismStoredReceiptRLP struct {
	PostStateOrStatus []byte
	CumulativeGasUsed uint64
	Logs              []*LogForStorage
	L1GasUsed         *big.Int
	L1GasPrice        *big.Int
	L1Fee             *big.Int
	FeeScalar         string
}

// LogForStorage is a wrapper around a Log that handles
// backward compatibility with prior storage formats.
type LogForStorage Log

// EncodeRLP implements rlp.Encoder.
func (l *LogForStorage) EncodeRLP(w io.Writer) error {
	rl := rlpLog{Address: l.Address, Topics: l.Topics, Data: l.Data}
	return rlp.Encode(w, &rl)
}

type legacyRlpStorageLog struct {
	Address     common.Address
	Topics      []common.Hash
	Data        []byte
	BlockNumber uint64
	TxHash      common.Hash
	TxIndex     uint
	BlockHash   common.Hash
	Index       uint
}

// DecodeRLP implements rlp.Decoder.
//
// Note some redundant fields(e.g. block number, tx hash etc) will be assembled later.
func (l *LogForStorage) DecodeRLP(s *rlp.Stream) error {
	blob, err := s.Raw()
	if err != nil {
		return err
	}
	var dec rlpLog
	err = rlp.DecodeBytes(blob, &dec)
	if err == nil {
		*l = LogForStorage{
			Address: dec.Address,
			Topics:  dec.Topics,
			Data:    dec.Data,
		}
	} else {
		// Try to decode log with previous definition.
		var dec legacyRlpStorageLog
		err = rlp.DecodeBytes(blob, &dec)
		if err == nil {
			*l = LogForStorage{
				Address: dec.Address,
				Topics:  dec.Topics,
				Data:    dec.Data,
			}
		}
	}
	return err
}

// NewReceipt creates a barebone transaction receipt, copying the init fields.
// Deprecated: create receipts using a struct literal instead.
func NewReceipt(root []byte, failed bool, cumulativeGasUsed uint64) *Receipt {
	r := &Receipt{
		Type:              LegacyTxType,
		PostState:         common.CopyBytes(root),
		CumulativeGasUsed: cumulativeGasUsed,
	}
	if failed {
		r.Status = ReceiptStatusFailed
	} else {
		r.Status = ReceiptStatusSuccessful
	}
	return r
}

// EncodeRLP implements rlp.Encoder, and flattens the consensus fields of a receipt
// into an RLP stream. If no post state is present, byzantium fork is assumed.
func (r *Receipt) EncodeRLP(w io.Writer) error {
	data := &receiptRLP{r.statusEncoding(), r.CumulativeGasUsed, r.Bloom, r.Logs}
	if r.Type == LegacyTxType {
		return rlp.Encode(w, data)
	}
	buf := encodeBufferPool.Get().(*bytes.Buffer)
	defer encodeBufferPool.Put(buf)
	buf.Reset()
	if err := r.encodeTyped(data, buf); err != nil {
		return err
	}
	return rlp.Encode(w, buf.Bytes())
}

// encodeTyped writes the canonical encoding of a typed receipt to w.
func (r *Receipt) encodeTyped(data *receiptRLP, w *bytes.Buffer) error {
	w.WriteByte(r.Type)
	switch r.Type {
	case DepositTxType:
		withNonce := depositReceiptRlp{data.PostStateOrStatus, data.CumulativeGasUsed, data.Bloom, data.Logs, r.DepositNonce}
		return rlp.Encode(w, withNonce)
	default:
		return rlp.Encode(w, data)
	}
}

// MarshalBinary returns the consensus encoding of the receipt.
func (r *Receipt) MarshalBinary() ([]byte, error) {
	if r.Type == LegacyTxType {
		return rlp.EncodeToBytes(r)
	}
	data := &receiptRLP{r.statusEncoding(), r.CumulativeGasUsed, r.Bloom, r.Logs}
	var buf bytes.Buffer
	err := r.encodeTyped(data, &buf)
	return buf.Bytes(), err
}

// DecodeRLP implements rlp.Decoder, and loads the consensus fields of a receipt
// from an RLP stream.
func (r *Receipt) DecodeRLP(s *rlp.Stream) error {
	kind, _, err := s.Kind()
	switch {
	case err != nil:
		return err
	case kind == rlp.List:
		// It's a legacy receipt.
		var dec receiptRLP
		if err := s.Decode(&dec); err != nil {
			return err
		}
		r.Type = LegacyTxType
		return r.setFromRLP(dec)
	default:
		// It's an EIP-2718 typed tx receipt.
		b, err := s.Bytes()
		if err != nil {
			return err
		}
		return r.decodeTyped(b)
	}
}

// UnmarshalBinary decodes the consensus encoding of receipts.
// It supports legacy RLP receipts and EIP-2718 typed receipts.
func (r *Receipt) UnmarshalBinary(b []byte) error {
	if len(b) > 0 && b[0] > 0x7f {
		// It's a legacy receipt decode the RLP
		var data receiptRLP
		err := rlp.DecodeBytes(b, &data)
		if err != nil {
			return err
		}
		r.Type = LegacyTxType
		return r.setFromRLP(data)
	}
	// It's an EIP2718 typed transaction envelope.
	return r.decodeTyped(b)
}

// decodeTyped decodes a typed receipt from the canonical format.
func (r *Receipt) decodeTyped(b []byte) error {
	if len(b) <= 1 {
		return errShortTypedReceipt
	}
	switch b[0] {
	case DynamicFeeTxType, AccessListTxType:
		var data receiptRLP
		err := rlp.DecodeBytes(b[1:], &data)
		if err != nil {
			return err
		}
		r.Type = b[0]
		return r.setFromRLP(data)
	case DepositTxType:
		var data depositReceiptRlp
		err := rlp.DecodeBytes(b[1:], &data)
		if err != nil {
			return err
		}
		r.Type = b[0]
		r.DepositNonce = data.DepositNonce
		return r.setFromRLP(receiptRLP{data.PostStateOrStatus, data.CumulativeGasUsed, data.Bloom, data.Logs})
	default:
		return ErrTxTypeNotSupported
	}
}

func (r *Receipt) setFromRLP(data receiptRLP) error {
	r.CumulativeGasUsed, r.Bloom, r.Logs = data.CumulativeGasUsed, data.Bloom, data.Logs
	return r.setStatus(data.PostStateOrStatus)
}

func (r *Receipt) setStatus(postStateOrStatus []byte) error {
	switch {
	case bytes.Equal(postStateOrStatus, receiptStatusSuccessfulRLP):
		r.Status = ReceiptStatusSuccessful
	case bytes.Equal(postStateOrStatus, receiptStatusFailedRLP):
		r.Status = ReceiptStatusFailed
	case len(postStateOrStatus) == len(common.Hash{}):
		r.PostState = postStateOrStatus
	default:
		return fmt.Errorf("invalid receipt status %x", postStateOrStatus)
	}
	return nil
}

func (r *Receipt) statusEncoding() []byte {
	if len(r.PostState) == 0 {
		if r.Status == ReceiptStatusFailed {
			return receiptStatusFailedRLP
		}
		return receiptStatusSuccessfulRLP
	}
	return r.PostState
}

// Size returns the approximate memory used by all internal contents. It is used
// to approximate and limit the memory consumption of various caches.
func (r *Receipt) Size() common.StorageSize {
	size := common.StorageSize(unsafe.Sizeof(*r)) + common.StorageSize(len(r.PostState))
	size += common.StorageSize(len(r.Logs)) * common.StorageSize(unsafe.Sizeof(Log{}))
	for _, log := range r.Logs {
		size += common.StorageSize(len(log.Topics)*common.HashLength + len(log.Data))
	}
	return size
}

// ReceiptForStorage is a wrapper around a Receipt with RLP serialization
// that omits the Bloom field and deserialization that re-computes it.
type ReceiptForStorage Receipt

// EncodeRLP implements rlp.Encoder, and flattens all content fields of a receipt
// into an RLP stream.
func (r *ReceiptForStorage) EncodeRLP(_w io.Writer) error {
	w := rlp.NewEncoderBuffer(_w)
	outerList := w.List()
	w.WriteBytes((*Receipt)(r).statusEncoding())
	w.WriteUint64(r.CumulativeGasUsed)
	logList := w.List()
	for _, log := range r.Logs {
		if err := rlp.Encode(w, log); err != nil {
			return err
		}
	}
	w.ListEnd(logList)
	if r.DepositNonce != nil {
		w.WriteUint64(*r.DepositNonce)
	}
	w.ListEnd(outerList)
	return w.Flush()
}

// DecodeRLP implements rlp.Decoder, and loads both consensus and implementation
// fields of a receipt from an RLP stream.
func (r *ReceiptForStorage) DecodeRLP(s *rlp.Stream) error {
	// Retrieve the entire receipt blob as we need to try multiple decoders
	blob, err := s.Raw()
	if err != nil {
		return err
	}
	// First try to decode the latest receipt database format, try the pre-bedrock Optimism legacy format otherwise.
	if err := decodeStoredReceiptRLP(r, blob); err == nil {
		return nil
	}
	return decodeLegacyOptimismReceiptRLP(r, blob)
}

func decodeLegacyOptimismReceiptRLP(r *ReceiptForStorage, blob []byte) error {
	var stored LegacyOptimismStoredReceiptRLP
	if err := rlp.DecodeBytes(blob, &stored); err != nil {
		return err
	}
	if err := (*Receipt)(r).setStatus(stored.PostStateOrStatus); err != nil {
		return err
	}
	r.CumulativeGasUsed = stored.CumulativeGasUsed
	r.Logs = make([]*Log, len(stored.Logs))
	for i, log := range stored.Logs {
		r.Logs[i] = (*Log)(log)
	}
	r.Bloom = CreateBloom(Receipts{(*Receipt)(r)})
	// UsingOVM
	scalar := new(big.Float)
	if stored.FeeScalar != "" {
		var ok bool
		scalar, ok = scalar.SetString(stored.FeeScalar)
		if !ok {
			return errors.New("cannot parse fee scalar")
		}
	}
	r.L1GasUsed = stored.L1GasUsed
	r.L1GasPrice = stored.L1GasPrice
	r.L1Fee = stored.L1Fee
	r.FeeScalar = scalar
	return nil
}

func decodeStoredReceiptRLP(r *ReceiptForStorage, blob []byte) error {
	var stored storedReceiptRLP
	if err := rlp.DecodeBytes(blob, &stored); err != nil {
		return err
	}
	if err := (*Receipt)(r).setStatus(stored.PostStateOrStatus); err != nil {
		return err
	}
	r.CumulativeGasUsed = stored.CumulativeGasUsed
	r.Logs = stored.Logs
	r.Bloom = CreateBloom(Receipts{(*Receipt)(r)})
	if stored.DepositNonce != nil {
		r.DepositNonce = stored.DepositNonce
	}
	return nil
}

// Receipts implements DerivableList for receipts.
type Receipts []*Receipt

// Len returns the number of receipts in this list.
func (rs Receipts) Len() int { return len(rs) }

// EncodeIndex encodes the i'th receipt to w.
func (rs Receipts) EncodeIndex(i int, w *bytes.Buffer) {
	r := rs[i]
	data := &receiptRLP{r.statusEncoding(), r.CumulativeGasUsed, r.Bloom, r.Logs}
	switch r.Type {
	case LegacyTxType:
		rlp.Encode(w, data)
	case AccessListTxType:
		w.WriteByte(AccessListTxType)
		rlp.Encode(w, data)
	case DynamicFeeTxType:
		w.WriteByte(DynamicFeeTxType)
		rlp.Encode(w, data)
	case DepositTxType:
		w.WriteByte(DepositTxType)
		rlp.Encode(w, data)
	default:
		// For unsupported types, write nothing. Since this is for
		// DeriveSha, the error will be caught matching the derived hash
		// to the block.
	}
}

// DeriveFields fills the receipts with their computed fields based on consensus
// data and contextual infos like containing block and transactions.
<<<<<<< HEAD
func (rs Receipts) DeriveFields(config *params.ChainConfig, hash common.Hash, number uint64, time uint64, txs Transactions) error {
=======
func (rs Receipts) DeriveFields(config *params.ChainConfig, hash common.Hash, number uint64, baseFee *big.Int, txs []*Transaction) error {
>>>>>>> 7e3b149b
	signer := MakeSigner(config, new(big.Int).SetUint64(number))

	logIndex := uint(0)
	if len(txs) != len(rs) {
		return errors.New("transaction and receipt count mismatch")
	}
	for i := 0; i < len(rs); i++ {
		// The transaction type and hash can be retrieved from the transaction itself
		rs[i].Type = txs[i].Type()
		rs[i].TxHash = txs[i].Hash()

		rs[i].EffectiveGasPrice = txs[i].inner.effectiveGasPrice(new(big.Int), baseFee)

		// block location fields
		rs[i].BlockHash = hash
		rs[i].BlockNumber = new(big.Int).SetUint64(number)
		rs[i].TransactionIndex = uint(i)

		// The contract address can be derived from the transaction itself
		if txs[i].To() == nil {
			// Deriving the signer is expensive, only do if it's actually needed
			from, _ := Sender(signer, txs[i])
<<<<<<< HEAD
			nonce := txs[i].Nonce()
			if rs[i].DepositNonce != nil {
				nonce = *rs[i].DepositNonce
			}
			rs[i].ContractAddress = crypto.CreateAddress(from, nonce)
=======
			rs[i].ContractAddress = crypto.CreateAddress(from, txs[i].Nonce())
		} else {
			rs[i].ContractAddress = common.Address{}
>>>>>>> 7e3b149b
		}

		// The used gas can be calculated based on previous r
		if i == 0 {
			rs[i].GasUsed = rs[i].CumulativeGasUsed
		} else {
			rs[i].GasUsed = rs[i].CumulativeGasUsed - rs[i-1].CumulativeGasUsed
		}

		// The derived log fields can simply be set from the block and transaction
		for j := 0; j < len(rs[i].Logs); j++ {
			rs[i].Logs[j].BlockNumber = number
			rs[i].Logs[j].BlockHash = hash
			rs[i].Logs[j].TxHash = rs[i].TxHash
			rs[i].Logs[j].TxIndex = uint(i)
			rs[i].Logs[j].Index = logIndex
			logIndex++
		}
	}
	if config.Optimism != nil && len(txs) >= 2 { // need at least an info tx and a non-info tx
		if data := txs[0].Data(); len(data) >= 4+32*8 { // function selector + 8 arguments to setL1BlockValues
			l1Basefee := new(big.Int).SetBytes(data[4+32*2 : 4+32*3]) // arg index 2
			overhead := new(big.Int).SetBytes(data[4+32*6 : 4+32*7])  // arg index 6
			scalar := new(big.Int).SetBytes(data[4+32*7 : 4+32*8])    // arg index 7
			fscalar := new(big.Float).SetInt(scalar)                  // legacy: format fee scalar as big Float
			fdivisor := new(big.Float).SetUint64(1_000_000)           // 10**6, i.e. 6 decimals
			feeScalar := new(big.Float).Quo(fscalar, fdivisor)
			for i := 0; i < len(rs); i++ {
				if !txs[i].IsDepositTx() {
					gas := txs[i].RollupDataGas().DataGas(time, config)
					rs[i].L1GasPrice = l1Basefee
					rs[i].L1GasUsed = new(big.Int).SetUint64(gas)
					rs[i].L1Fee = L1Cost(gas, l1Basefee, overhead, scalar)
					rs[i].FeeScalar = feeScalar
				}
			}
		} else {
			return fmt.Errorf("L1 info tx only has %d bytes, cannot read gas price parameters", len(data))
		}
	}

	return nil
}<|MERGE_RESOLUTION|>--- conflicted
+++ resolved
@@ -58,21 +58,16 @@
 	Bloom             Bloom  `json:"logsBloom"         gencodec:"required"`
 	Logs              []*Log `json:"logs"              gencodec:"required"`
 
-	// Implementation fields: These fields are added by geth when processing a transaction.
-<<<<<<< HEAD
-	// They are stored in the chain database.
-	TxHash          common.Hash    `json:"transactionHash" gencodec:"required"`
-	ContractAddress common.Address `json:"contractAddress"`
-	GasUsed         uint64         `json:"gasUsed" gencodec:"required"`
-	// DepositNonce was introduced in Regolith to store the actual nonce used by deposit transactions
-	// The state transition process ensures this is only set for Regolith deposit transactions.
-	DepositNonce *uint64 `json:"depositNonce,omitempty"`
-=======
+	// Implementation fields: These fields are added by geth when processing a transaction or retrieving a receipt.
+	// gencodec annotated fields: these are stored in the chain database.
 	TxHash            common.Hash    `json:"transactionHash" gencodec:"required"`
 	ContractAddress   common.Address `json:"contractAddress"`
 	GasUsed           uint64         `json:"gasUsed" gencodec:"required"`
 	EffectiveGasPrice *big.Int       `json:"effectiveGasPrice"`
->>>>>>> 7e3b149b
+
+	// DepositNonce was introduced in Regolith to store the actual nonce used by deposit transactions
+	// The state transition process ensures this is only set for Regolith deposit transactions.
+	DepositNonce *uint64 `json:"depositNonce,omitempty"`
 
 	// Inclusion information: These fields provide information about the inclusion of the
 	// transaction corresponding to this receipt.
@@ -480,11 +475,7 @@
 
 // DeriveFields fills the receipts with their computed fields based on consensus
 // data and contextual infos like containing block and transactions.
-<<<<<<< HEAD
-func (rs Receipts) DeriveFields(config *params.ChainConfig, hash common.Hash, number uint64, time uint64, txs Transactions) error {
-=======
-func (rs Receipts) DeriveFields(config *params.ChainConfig, hash common.Hash, number uint64, baseFee *big.Int, txs []*Transaction) error {
->>>>>>> 7e3b149b
+func (rs Receipts) DeriveFields(config *params.ChainConfig, hash common.Hash, number uint64, time uint64, baseFee *big.Int, txs Transactions) error {
 	signer := MakeSigner(config, new(big.Int).SetUint64(number))
 
 	logIndex := uint(0)
@@ -507,17 +498,14 @@
 		if txs[i].To() == nil {
 			// Deriving the signer is expensive, only do if it's actually needed
 			from, _ := Sender(signer, txs[i])
-<<<<<<< HEAD
 			nonce := txs[i].Nonce()
 			if rs[i].DepositNonce != nil {
 				nonce = *rs[i].DepositNonce
 			}
 			rs[i].ContractAddress = crypto.CreateAddress(from, nonce)
-=======
 			rs[i].ContractAddress = crypto.CreateAddress(from, txs[i].Nonce())
 		} else {
 			rs[i].ContractAddress = common.Address{}
->>>>>>> 7e3b149b
 		}
 
 		// The used gas can be calculated based on previous r
