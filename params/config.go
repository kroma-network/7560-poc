// Copyright 2016 The go-ethereum Authors
// This file is part of the go-ethereum library.
//
// The go-ethereum library is free software: you can redistribute it and/or modify
// it under the terms of the GNU Lesser General Public License as published by
// the Free Software Foundation, either version 3 of the License, or
// (at your option) any later version.
//
// The go-ethereum library is distributed in the hope that it will be useful,
// but WITHOUT ANY WARRANTY; without even the implied warranty of
// MERCHANTABILITY or FITNESS FOR A PARTICULAR PURPOSE. See the
// GNU Lesser General Public License for more details.
//
// You should have received a copy of the GNU Lesser General Public License
// along with the go-ethereum library. If not, see <http://www.gnu.org/licenses/>.

package params

import (
	"fmt"
	"math/big"

	"github.com/ethereum/go-ethereum/common"
	"github.com/ethereum/go-ethereum/params/forks"
)

// Genesis hashes to enforce below configs on.
var (
	MainnetGenesisHash = common.HexToHash("0xd4e56740f876aef8c010b86a40d5f56745a118d0906a34e69aec8c0db1cb8fa3")
	HoleskyGenesisHash = common.HexToHash("0xb5f7f912443c940f21fd611f12828d75b534364ed9e95ca4e307729a4661bde4")
	SepoliaGenesisHash = common.HexToHash("0x25a5cc106eea7138acab33231d7160d69cb777ee0c2c553fcddf5138993e6dd9")
	GoerliGenesisHash  = common.HexToHash("0xbf7e331f7f7c1dd2e05159666b3bf8bc7a8a3a9eb1d518969eab529dd9b88c1a")
)

const (
	OPMainnetChainID        = 10
	OPGoerliChainID         = 420
	BaseMainnetChainID      = 8453
	BaseGoerliChainID       = 84531
	baseSepoliaChainID      = 84532
	baseGoerliDevnetChainID = 11763071
	pgnSepoliaChainID       = 58008
	devnetChainID           = 997
	chaosnetChainID         = 888
)

// OP Stack chain config
var (
	// March 17, 2023 @ 7:00:00 pm UTC
	OptimismGoerliRegolithTime = uint64(1679079600)
	// May 4, 2023 @ 5:00:00 pm UTC
	BaseGoerliRegolithTime = uint64(1683219600)
	// Apr 21, 2023 @ 6:30:00 pm UTC
	baseGoerliDevnetRegolithTime = uint64(1682101800)
	// March 5, 2023 @ 2:48:00 am UTC
	devnetRegolithTime = uint64(1677984480)
	// August 16, 2023 @ 3:34:22 am UTC
	chaosnetRegolithTime = uint64(1692156862)
)

func newUint64(val uint64) *uint64 { return &val }

var (
	MainnetTerminalTotalDifficulty, _ = new(big.Int).SetString("58_750_000_000_000_000_000_000", 0)

	// MainnetChainConfig is the chain parameters to run a node on the main network.
	MainnetChainConfig = &ChainConfig{
		ChainID:                       big.NewInt(1),
		HomesteadBlock:                big.NewInt(1_150_000),
		DAOForkBlock:                  big.NewInt(1_920_000),
		DAOForkSupport:                true,
		EIP150Block:                   big.NewInt(2_463_000),
		EIP155Block:                   big.NewInt(2_675_000),
		EIP158Block:                   big.NewInt(2_675_000),
		ByzantiumBlock:                big.NewInt(4_370_000),
		ConstantinopleBlock:           big.NewInt(7_280_000),
		PetersburgBlock:               big.NewInt(7_280_000),
		IstanbulBlock:                 big.NewInt(9_069_000),
		MuirGlacierBlock:              big.NewInt(9_200_000),
		BerlinBlock:                   big.NewInt(12_244_000),
		LondonBlock:                   big.NewInt(12_965_000),
		ArrowGlacierBlock:             big.NewInt(13_773_000),
		GrayGlacierBlock:              big.NewInt(15_050_000),
		TerminalTotalDifficulty:       MainnetTerminalTotalDifficulty, // 58_750_000_000_000_000_000_000
		TerminalTotalDifficultyPassed: true,
		ShanghaiTime:                  newUint64(1681338455),
		CancunTime:                    newUint64(1710338135),
		Ethash:                        new(EthashConfig),
	}
	// HoleskyChainConfig contains the chain parameters to run a node on the Holesky test network.
	HoleskyChainConfig = &ChainConfig{
		ChainID:                       big.NewInt(17000),
		HomesteadBlock:                big.NewInt(0),
		DAOForkBlock:                  nil,
		DAOForkSupport:                true,
		EIP150Block:                   big.NewInt(0),
		EIP155Block:                   big.NewInt(0),
		EIP158Block:                   big.NewInt(0),
		ByzantiumBlock:                big.NewInt(0),
		ConstantinopleBlock:           big.NewInt(0),
		PetersburgBlock:               big.NewInt(0),
		IstanbulBlock:                 big.NewInt(0),
		MuirGlacierBlock:              nil,
		BerlinBlock:                   big.NewInt(0),
		LondonBlock:                   big.NewInt(0),
		ArrowGlacierBlock:             nil,
		GrayGlacierBlock:              nil,
		TerminalTotalDifficulty:       big.NewInt(0),
		TerminalTotalDifficultyPassed: true,
		MergeNetsplitBlock:            nil,
		ShanghaiTime:                  newUint64(1696000704),
		CancunTime:                    newUint64(1707305664),
		Ethash:                        new(EthashConfig),
	}
	// SepoliaChainConfig contains the chain parameters to run a node on the Sepolia test network.
	SepoliaChainConfig = &ChainConfig{
		ChainID:                       big.NewInt(11155111),
		HomesteadBlock:                big.NewInt(0),
		DAOForkBlock:                  nil,
		DAOForkSupport:                true,
		EIP150Block:                   big.NewInt(0),
		EIP155Block:                   big.NewInt(0),
		EIP158Block:                   big.NewInt(0),
		ByzantiumBlock:                big.NewInt(0),
		ConstantinopleBlock:           big.NewInt(0),
		PetersburgBlock:               big.NewInt(0),
		IstanbulBlock:                 big.NewInt(0),
		MuirGlacierBlock:              big.NewInt(0),
		BerlinBlock:                   big.NewInt(0),
		LondonBlock:                   big.NewInt(0),
		ArrowGlacierBlock:             nil,
		GrayGlacierBlock:              nil,
		TerminalTotalDifficulty:       big.NewInt(17_000_000_000_000_000),
		TerminalTotalDifficultyPassed: true,
		MergeNetsplitBlock:            big.NewInt(1735371),
		ShanghaiTime:                  newUint64(1677557088),
		CancunTime:                    newUint64(1706655072),
		Ethash:                        new(EthashConfig),
	}
	// GoerliChainConfig contains the chain parameters to run a node on the Görli test network.
	GoerliChainConfig = &ChainConfig{
		ChainID:                       big.NewInt(5),
		HomesteadBlock:                big.NewInt(0),
		DAOForkBlock:                  nil,
		DAOForkSupport:                true,
		EIP150Block:                   big.NewInt(0),
		EIP155Block:                   big.NewInt(0),
		EIP158Block:                   big.NewInt(0),
		ByzantiumBlock:                big.NewInt(0),
		ConstantinopleBlock:           big.NewInt(0),
		PetersburgBlock:               big.NewInt(0),
		IstanbulBlock:                 big.NewInt(1_561_651),
		MuirGlacierBlock:              nil,
		BerlinBlock:                   big.NewInt(4_460_644),
		LondonBlock:                   big.NewInt(5_062_605),
		ArrowGlacierBlock:             nil,
		TerminalTotalDifficulty:       big.NewInt(10_790_000),
		TerminalTotalDifficultyPassed: true,
		ShanghaiTime:                  newUint64(1678832736),
		CancunTime:                    newUint64(1705473120),
		Clique: &CliqueConfig{
			Period: 15,
			Epoch:  30000,
		},
	}
	// AllEthashProtocolChanges contains every protocol change (EIPs) introduced
	// and accepted by the Ethereum core developers into the Ethash consensus.
	AllEthashProtocolChanges = &ChainConfig{
		ChainID:                       big.NewInt(1337),
		HomesteadBlock:                big.NewInt(0),
		DAOForkBlock:                  nil,
		DAOForkSupport:                false,
		EIP150Block:                   big.NewInt(0),
		EIP155Block:                   big.NewInt(0),
		EIP158Block:                   big.NewInt(0),
		ByzantiumBlock:                big.NewInt(0),
		ConstantinopleBlock:           big.NewInt(0),
		PetersburgBlock:               big.NewInt(0),
		IstanbulBlock:                 big.NewInt(0),
		MuirGlacierBlock:              big.NewInt(0),
		BerlinBlock:                   big.NewInt(0),
		LondonBlock:                   big.NewInt(0),
		ArrowGlacierBlock:             big.NewInt(0),
		GrayGlacierBlock:              big.NewInt(0),
		MergeNetsplitBlock:            nil,
		ShanghaiTime:                  nil,
		CancunTime:                    nil,
		PragueTime:                    nil,
		VerkleTime:                    nil,
		TerminalTotalDifficulty:       nil,
		TerminalTotalDifficultyPassed: true,
		Ethash:                        new(EthashConfig),
		Clique:                        nil,
	}

	AllDevChainProtocolChanges = &ChainConfig{
		ChainID:                       big.NewInt(1337),
		HomesteadBlock:                big.NewInt(0),
		EIP150Block:                   big.NewInt(0),
		EIP155Block:                   big.NewInt(0),
		EIP158Block:                   big.NewInt(0),
		ByzantiumBlock:                big.NewInt(0),
		ConstantinopleBlock:           big.NewInt(0),
		PetersburgBlock:               big.NewInt(0),
		IstanbulBlock:                 big.NewInt(0),
		MuirGlacierBlock:              big.NewInt(0),
		BerlinBlock:                   big.NewInt(0),
		LondonBlock:                   big.NewInt(0),
		ArrowGlacierBlock:             big.NewInt(0),
		GrayGlacierBlock:              big.NewInt(0),
		ShanghaiTime:                  newUint64(0),
		TerminalTotalDifficulty:       big.NewInt(0),
		TerminalTotalDifficultyPassed: true,
	}

	// AllCliqueProtocolChanges contains every protocol change (EIPs) introduced
	// and accepted by the Ethereum core developers into the Clique consensus.
	AllCliqueProtocolChanges = &ChainConfig{
		ChainID:                       big.NewInt(1337),
		HomesteadBlock:                big.NewInt(0),
		DAOForkBlock:                  nil,
		DAOForkSupport:                false,
		EIP150Block:                   big.NewInt(0),
		EIP155Block:                   big.NewInt(0),
		EIP158Block:                   big.NewInt(0),
		ByzantiumBlock:                big.NewInt(0),
		ConstantinopleBlock:           big.NewInt(0),
		PetersburgBlock:               big.NewInt(0),
		IstanbulBlock:                 big.NewInt(0),
		MuirGlacierBlock:              big.NewInt(0),
		BerlinBlock:                   big.NewInt(0),
		LondonBlock:                   big.NewInt(0),
		ArrowGlacierBlock:             nil,
		GrayGlacierBlock:              nil,
		MergeNetsplitBlock:            nil,
		ShanghaiTime:                  nil,
		CancunTime:                    nil,
		PragueTime:                    nil,
		VerkleTime:                    nil,
		TerminalTotalDifficulty:       nil,
		TerminalTotalDifficultyPassed: false,
		Ethash:                        nil,
		Clique:                        &CliqueConfig{Period: 0, Epoch: 30000},
	}

	// TestChainConfig contains every protocol change (EIPs) introduced
	// and accepted by the Ethereum core developers for testing purposes.
	TestChainConfig = &ChainConfig{
		ChainID:                       big.NewInt(1),
		HomesteadBlock:                big.NewInt(0),
		DAOForkBlock:                  nil,
		DAOForkSupport:                false,
		EIP150Block:                   big.NewInt(0),
		EIP155Block:                   big.NewInt(0),
		EIP158Block:                   big.NewInt(0),
		ByzantiumBlock:                big.NewInt(0),
		ConstantinopleBlock:           big.NewInt(0),
		PetersburgBlock:               big.NewInt(0),
		IstanbulBlock:                 big.NewInt(0),
		MuirGlacierBlock:              big.NewInt(0),
		BerlinBlock:                   big.NewInt(0),
		LondonBlock:                   big.NewInt(0),
		ArrowGlacierBlock:             big.NewInt(0),
		GrayGlacierBlock:              big.NewInt(0),
		MergeNetsplitBlock:            nil,
		ShanghaiTime:                  nil,
		CancunTime:                    nil,
		PragueTime:                    nil,
		VerkleTime:                    nil,
		TerminalTotalDifficulty:       nil,
		TerminalTotalDifficultyPassed: false,
		Ethash:                        new(EthashConfig),
		Clique:                        nil,
	}

	// MergedTestChainConfig contains every protocol change (EIPs) introduced
	// and accepted by the Ethereum core developers for testing purposes.
	MergedTestChainConfig = &ChainConfig{
		ChainID:                       big.NewInt(1),
		HomesteadBlock:                big.NewInt(0),
		DAOForkBlock:                  nil,
		DAOForkSupport:                false,
		EIP150Block:                   big.NewInt(0),
		EIP155Block:                   big.NewInt(0),
		EIP158Block:                   big.NewInt(0),
		ByzantiumBlock:                big.NewInt(0),
		ConstantinopleBlock:           big.NewInt(0),
		PetersburgBlock:               big.NewInt(0),
		IstanbulBlock:                 big.NewInt(0),
		MuirGlacierBlock:              big.NewInt(0),
		BerlinBlock:                   big.NewInt(0),
		LondonBlock:                   big.NewInt(0),
		ArrowGlacierBlock:             big.NewInt(0),
		GrayGlacierBlock:              big.NewInt(0),
		MergeNetsplitBlock:            big.NewInt(0),
		ShanghaiTime:                  newUint64(0),
		CancunTime:                    newUint64(0),
		PragueTime:                    nil,
		VerkleTime:                    nil,
		TerminalTotalDifficulty:       big.NewInt(0),
		TerminalTotalDifficultyPassed: true,
		Ethash:                        new(EthashConfig),
		Clique:                        nil,
	}

	// NonActivatedConfig defines the chain configuration without activating
	// any protocol change (EIPs).
	NonActivatedConfig = &ChainConfig{
		ChainID:                       big.NewInt(1),
		HomesteadBlock:                nil,
		DAOForkBlock:                  nil,
		DAOForkSupport:                false,
		EIP150Block:                   nil,
		EIP155Block:                   nil,
		EIP158Block:                   nil,
		ByzantiumBlock:                nil,
		ConstantinopleBlock:           nil,
		PetersburgBlock:               nil,
		IstanbulBlock:                 nil,
		MuirGlacierBlock:              nil,
		BerlinBlock:                   nil,
		LondonBlock:                   nil,
		ArrowGlacierBlock:             nil,
		GrayGlacierBlock:              nil,
		MergeNetsplitBlock:            nil,
		ShanghaiTime:                  nil,
		CancunTime:                    nil,
		PragueTime:                    nil,
		VerkleTime:                    nil,
		TerminalTotalDifficulty:       nil,
		TerminalTotalDifficultyPassed: false,
		Ethash:                        new(EthashConfig),
		Clique:                        nil,
	}
	TestRules = TestChainConfig.Rules(new(big.Int), false, 0)

	// This is an Optimism chain config with bedrock starting a block 5, introduced for historical endpoint testing, largely based on the clique config
	OptimismTestConfig = func() *ChainConfig {
		conf := *AllCliqueProtocolChanges // copy the config
		conf.Clique = nil
		conf.TerminalTotalDifficultyPassed = true
		conf.BedrockBlock = big.NewInt(5)
		conf.Optimism = &OptimismConfig{EIP1559Elasticity: 50, EIP1559Denominator: 10}
		return &conf
	}()
)

// NetworkNames are user friendly names to use in the chain spec banner.
var NetworkNames = map[string]string{
	MainnetChainConfig.ChainID.String(): "mainnet",
	GoerliChainConfig.ChainID.String():  "goerli",
	SepoliaChainConfig.ChainID.String(): "sepolia",
	HoleskyChainConfig.ChainID.String(): "holesky",
}

// ChainConfig is the core config which determines the blockchain settings.
//
// ChainConfig is stored in the database on a per block basis. This means
// that any network, identified by its genesis block, can have its own
// set of configuration options.
type ChainConfig struct {
	ChainID *big.Int `json:"chainId"` // chainId identifies the current chain and is used for replay protection

	HomesteadBlock *big.Int `json:"homesteadBlock,omitempty"` // Homestead switch block (nil = no fork, 0 = already homestead)

	DAOForkBlock   *big.Int `json:"daoForkBlock,omitempty"`   // TheDAO hard-fork switch block (nil = no fork)
	DAOForkSupport bool     `json:"daoForkSupport,omitempty"` // Whether the nodes supports or opposes the DAO hard-fork

	// EIP150 implements the Gas price changes (https://github.com/ethereum/EIPs/issues/150)
	EIP150Block *big.Int `json:"eip150Block,omitempty"` // EIP150 HF block (nil = no fork)
	EIP155Block *big.Int `json:"eip155Block,omitempty"` // EIP155 HF block
	EIP158Block *big.Int `json:"eip158Block,omitempty"` // EIP158 HF block

	ByzantiumBlock      *big.Int `json:"byzantiumBlock,omitempty"`      // Byzantium switch block (nil = no fork, 0 = already on byzantium)
	ConstantinopleBlock *big.Int `json:"constantinopleBlock,omitempty"` // Constantinople switch block (nil = no fork, 0 = already activated)
	PetersburgBlock     *big.Int `json:"petersburgBlock,omitempty"`     // Petersburg switch block (nil = same as Constantinople)
	IstanbulBlock       *big.Int `json:"istanbulBlock,omitempty"`       // Istanbul switch block (nil = no fork, 0 = already on istanbul)
	MuirGlacierBlock    *big.Int `json:"muirGlacierBlock,omitempty"`    // Eip-2384 (bomb delay) switch block (nil = no fork, 0 = already activated)
	BerlinBlock         *big.Int `json:"berlinBlock,omitempty"`         // Berlin switch block (nil = no fork, 0 = already on berlin)
	LondonBlock         *big.Int `json:"londonBlock,omitempty"`         // London switch block (nil = no fork, 0 = already on london)
	ArrowGlacierBlock   *big.Int `json:"arrowGlacierBlock,omitempty"`   // Eip-4345 (bomb delay) switch block (nil = no fork, 0 = already activated)
	GrayGlacierBlock    *big.Int `json:"grayGlacierBlock,omitempty"`    // Eip-5133 (bomb delay) switch block (nil = no fork, 0 = already activated)
	MergeNetsplitBlock  *big.Int `json:"mergeNetsplitBlock,omitempty"`  // Virtual fork after The Merge to use as a network splitter

	// Fork scheduling was switched from blocks to timestamps here

	ShanghaiTime *uint64 `json:"shanghaiTime,omitempty"` // Shanghai switch time (nil = no fork, 0 = already on shanghai)
	CancunTime   *uint64 `json:"cancunTime,omitempty"`   // Cancun switch time (nil = no fork, 0 = already on cancun)
	PragueTime   *uint64 `json:"pragueTime,omitempty"`   // Prague switch time (nil = no fork, 0 = already on prague)
	VerkleTime   *uint64 `json:"verkleTime,omitempty"`   // Verkle switch time (nil = no fork, 0 = already on verkle)

	BedrockBlock *big.Int `json:"bedrockBlock,omitempty"` // Bedrock switch block (nil = no fork, 0 = already on optimism bedrock)
	RegolithTime *uint64  `json:"regolithTime,omitempty"` // Regolith switch time (nil = no fork, 0 = already on optimism regolith)
	CanyonTime   *uint64  `json:"canyonTime,omitempty"`   // Canyon switch time (nil = no fork, 0 = already on optimism canyon)
	// Delta: the Delta upgrade does not affect the execution-layer, and is thus not configurable in the chain config.
	EcotoneTime *uint64 `json:"ecotoneTime,omitempty"` // Ecotone switch time (nil = no fork, 0 = already on optimism ecotone)

	InteropTime *uint64 `json:"interopTime,omitempty"` // Interop switch time (nil = no fork, 0 = already on optimism interop)

	// TerminalTotalDifficulty is the amount of total difficulty reached by
	// the network that triggers the consensus upgrade.
	TerminalTotalDifficulty *big.Int `json:"terminalTotalDifficulty,omitempty"`

	// TerminalTotalDifficultyPassed is a flag specifying that the network already
	// passed the terminal total difficulty. Its purpose is to disable legacy sync
	// even without having seen the TTD locally (safer long term).
	TerminalTotalDifficultyPassed bool `json:"terminalTotalDifficultyPassed,omitempty"`

	// Various consensus engines
	Ethash *EthashConfig `json:"ethash,omitempty"`
	Clique *CliqueConfig `json:"clique,omitempty"`

	// Optimism config, nil if not active
	Optimism *OptimismConfig `json:"optimism,omitempty"`
}

// EthashConfig is the consensus engine configs for proof-of-work based sealing.
type EthashConfig struct{}

// String implements the stringer interface, returning the consensus engine details.
func (c *EthashConfig) String() string {
	return "ethash"
}

// CliqueConfig is the consensus engine configs for proof-of-authority based sealing.
type CliqueConfig struct {
	Period uint64 `json:"period"` // Number of seconds between blocks to enforce
	Epoch  uint64 `json:"epoch"`  // Epoch length to reset votes and checkpoint
}

// String implements the stringer interface, returning the consensus engine details.
func (c *CliqueConfig) String() string {
	return "clique"
}

// OptimismConfig is the optimism config.
type OptimismConfig struct {
	EIP1559Elasticity        uint64 `json:"eip1559Elasticity"`
	EIP1559Denominator       uint64 `json:"eip1559Denominator"`
	EIP1559DenominatorCanyon uint64 `json:"eip1559DenominatorCanyon"`
}

// String implements the stringer interface, returning the optimism fee config details.
func (o *OptimismConfig) String() string {
	return "optimism"
}

// Description returns a human-readable description of ChainConfig.
func (c *ChainConfig) Description() string {
	var banner string

	// Create some basic network config output
	network := NetworkNames[c.ChainID.String()]
	if network == "" {
		network = "unknown"
	}
	banner += fmt.Sprintf("Chain ID:  %v (%s)\n", c.ChainID, network)
	switch {
	case c.Optimism != nil:
		banner += "Consensus: Optimism\n"
	case c.Ethash != nil:
		if c.TerminalTotalDifficulty == nil {
			banner += "Consensus: Ethash (proof-of-work)\n"
		} else if !c.TerminalTotalDifficultyPassed {
			banner += "Consensus: Beacon (proof-of-stake), merging from Ethash (proof-of-work)\n"
		} else {
			banner += "Consensus: Beacon (proof-of-stake), merged from Ethash (proof-of-work)\n"
		}
	case c.Clique != nil:
		if c.TerminalTotalDifficulty == nil {
			banner += "Consensus: Clique (proof-of-authority)\n"
		} else if !c.TerminalTotalDifficultyPassed {
			banner += "Consensus: Beacon (proof-of-stake), merging from Clique (proof-of-authority)\n"
		} else {
			banner += "Consensus: Beacon (proof-of-stake), merged from Clique (proof-of-authority)\n"
		}
	default:
		banner += "Consensus: unknown\n"
	}
	banner += "\n"

	// Create a list of forks with a short description of them. Forks that only
	// makes sense for mainnet should be optional at printing to avoid bloating
	// the output for testnets and private networks.
	banner += "Pre-Merge hard forks (block based):\n"
	banner += fmt.Sprintf(" - Homestead:                   #%-8v (https://github.com/ethereum/execution-specs/blob/master/network-upgrades/mainnet-upgrades/homestead.md)\n", c.HomesteadBlock)
	if c.DAOForkBlock != nil {
		banner += fmt.Sprintf(" - DAO Fork:                    #%-8v (https://github.com/ethereum/execution-specs/blob/master/network-upgrades/mainnet-upgrades/dao-fork.md)\n", c.DAOForkBlock)
	}
	banner += fmt.Sprintf(" - Tangerine Whistle (EIP 150): #%-8v (https://github.com/ethereum/execution-specs/blob/master/network-upgrades/mainnet-upgrades/tangerine-whistle.md)\n", c.EIP150Block)
	banner += fmt.Sprintf(" - Spurious Dragon/1 (EIP 155): #%-8v (https://github.com/ethereum/execution-specs/blob/master/network-upgrades/mainnet-upgrades/spurious-dragon.md)\n", c.EIP155Block)
	banner += fmt.Sprintf(" - Spurious Dragon/2 (EIP 158): #%-8v (https://github.com/ethereum/execution-specs/blob/master/network-upgrades/mainnet-upgrades/spurious-dragon.md)\n", c.EIP155Block)
	banner += fmt.Sprintf(" - Byzantium:                   #%-8v (https://github.com/ethereum/execution-specs/blob/master/network-upgrades/mainnet-upgrades/byzantium.md)\n", c.ByzantiumBlock)
	banner += fmt.Sprintf(" - Constantinople:              #%-8v (https://github.com/ethereum/execution-specs/blob/master/network-upgrades/mainnet-upgrades/constantinople.md)\n", c.ConstantinopleBlock)
	banner += fmt.Sprintf(" - Petersburg:                  #%-8v (https://github.com/ethereum/execution-specs/blob/master/network-upgrades/mainnet-upgrades/petersburg.md)\n", c.PetersburgBlock)
	banner += fmt.Sprintf(" - Istanbul:                    #%-8v (https://github.com/ethereum/execution-specs/blob/master/network-upgrades/mainnet-upgrades/istanbul.md)\n", c.IstanbulBlock)
	if c.MuirGlacierBlock != nil {
		banner += fmt.Sprintf(" - Muir Glacier:                #%-8v (https://github.com/ethereum/execution-specs/blob/master/network-upgrades/mainnet-upgrades/muir-glacier.md)\n", c.MuirGlacierBlock)
	}
	banner += fmt.Sprintf(" - Berlin:                      #%-8v (https://github.com/ethereum/execution-specs/blob/master/network-upgrades/mainnet-upgrades/berlin.md)\n", c.BerlinBlock)
	banner += fmt.Sprintf(" - London:                      #%-8v (https://github.com/ethereum/execution-specs/blob/master/network-upgrades/mainnet-upgrades/london.md)\n", c.LondonBlock)
	if c.ArrowGlacierBlock != nil {
		banner += fmt.Sprintf(" - Arrow Glacier:               #%-8v (https://github.com/ethereum/execution-specs/blob/master/network-upgrades/mainnet-upgrades/arrow-glacier.md)\n", c.ArrowGlacierBlock)
	}
	if c.GrayGlacierBlock != nil {
		banner += fmt.Sprintf(" - Gray Glacier:                #%-8v (https://github.com/ethereum/execution-specs/blob/master/network-upgrades/mainnet-upgrades/gray-glacier.md)\n", c.GrayGlacierBlock)
	}
	banner += "\n"

	// Add a special section for the merge as it's non-obvious
	if c.TerminalTotalDifficulty == nil {
		banner += "The Merge is not yet available for this network!\n"
		banner += " - Hard-fork specification: https://github.com/ethereum/execution-specs/blob/master/network-upgrades/mainnet-upgrades/paris.md\n"
	} else {
		banner += "Merge configured:\n"
		banner += " - Hard-fork specification:    https://github.com/ethereum/execution-specs/blob/master/network-upgrades/mainnet-upgrades/paris.md\n"
		banner += fmt.Sprintf(" - Network known to be merged: %v\n", c.TerminalTotalDifficultyPassed)
		banner += fmt.Sprintf(" - Total terminal difficulty:  %v\n", c.TerminalTotalDifficulty)
		if c.MergeNetsplitBlock != nil {
			banner += fmt.Sprintf(" - Merge netsplit block:       #%-8v\n", c.MergeNetsplitBlock)
		}
	}
	banner += "\n"

	// Create a list of forks post-merge
	banner += "Post-Merge hard forks (timestamp based):\n"
	if c.ShanghaiTime != nil {
		banner += fmt.Sprintf(" - Shanghai:                    @%-10v (https://github.com/ethereum/execution-specs/blob/master/network-upgrades/mainnet-upgrades/shanghai.md)\n", *c.ShanghaiTime)
	}
	if c.CancunTime != nil {
		banner += fmt.Sprintf(" - Cancun:                      @%-10v (https://github.com/ethereum/execution-specs/blob/master/network-upgrades/mainnet-upgrades/cancun.md)\n", *c.CancunTime)
	}
	if c.PragueTime != nil {
		banner += fmt.Sprintf(" - Prague:                      @%-10v\n", *c.PragueTime)
	}
	if c.VerkleTime != nil {
		banner += fmt.Sprintf(" - Verkle:                      @%-10v\n", *c.VerkleTime)
	}
	if c.RegolithTime != nil {
		banner += fmt.Sprintf(" - Regolith:                    @%-10v\n", *c.RegolithTime)
	}
	if c.CanyonTime != nil {
		banner += fmt.Sprintf(" - Canyon:                      @%-10v\n", *c.CanyonTime)
	}
	if c.EcotoneTime != nil {
		banner += fmt.Sprintf(" - Ecotone:                     @%-10v\n", *c.EcotoneTime)
	}
	if c.InteropTime != nil {
		banner += fmt.Sprintf(" - Interop:                     @%-10v\n", *c.InteropTime)
	}
	return banner
}

// IsHomestead returns whether num is either equal to the homestead block or greater.
func (c *ChainConfig) IsHomestead(num *big.Int) bool {
	return isBlockForked(c.HomesteadBlock, num)
}

// IsDAOFork returns whether num is either equal to the DAO fork block or greater.
func (c *ChainConfig) IsDAOFork(num *big.Int) bool {
	return isBlockForked(c.DAOForkBlock, num)
}

// IsEIP150 returns whether num is either equal to the EIP150 fork block or greater.
func (c *ChainConfig) IsEIP150(num *big.Int) bool {
	return isBlockForked(c.EIP150Block, num)
}

// IsEIP155 returns whether num is either equal to the EIP155 fork block or greater.
func (c *ChainConfig) IsEIP155(num *big.Int) bool {
	return isBlockForked(c.EIP155Block, num)
}

// IsEIP158 returns whether num is either equal to the EIP158 fork block or greater.
func (c *ChainConfig) IsEIP158(num *big.Int) bool {
	return isBlockForked(c.EIP158Block, num)
}

// IsByzantium returns whether num is either equal to the Byzantium fork block or greater.
func (c *ChainConfig) IsByzantium(num *big.Int) bool {
	return isBlockForked(c.ByzantiumBlock, num)
}

// IsConstantinople returns whether num is either equal to the Constantinople fork block or greater.
func (c *ChainConfig) IsConstantinople(num *big.Int) bool {
	return isBlockForked(c.ConstantinopleBlock, num)
}

// IsMuirGlacier returns whether num is either equal to the Muir Glacier (EIP-2384) fork block or greater.
func (c *ChainConfig) IsMuirGlacier(num *big.Int) bool {
	return isBlockForked(c.MuirGlacierBlock, num)
}

// IsPetersburg returns whether num is either
// - equal to or greater than the PetersburgBlock fork block,
// - OR is nil, and Constantinople is active
func (c *ChainConfig) IsPetersburg(num *big.Int) bool {
	return isBlockForked(c.PetersburgBlock, num) || c.PetersburgBlock == nil && isBlockForked(c.ConstantinopleBlock, num)
}

// IsIstanbul returns whether num is either equal to the Istanbul fork block or greater.
func (c *ChainConfig) IsIstanbul(num *big.Int) bool {
	return isBlockForked(c.IstanbulBlock, num)
}

// IsBerlin returns whether num is either equal to the Berlin fork block or greater.
func (c *ChainConfig) IsBerlin(num *big.Int) bool {
	return isBlockForked(c.BerlinBlock, num)
}

// IsLondon returns whether num is either equal to the London fork block or greater.
func (c *ChainConfig) IsLondon(num *big.Int) bool {
	return isBlockForked(c.LondonBlock, num)
}

// IsArrowGlacier returns whether num is either equal to the Arrow Glacier (EIP-4345) fork block or greater.
func (c *ChainConfig) IsArrowGlacier(num *big.Int) bool {
	return isBlockForked(c.ArrowGlacierBlock, num)
}

// IsGrayGlacier returns whether num is either equal to the Gray Glacier (EIP-5133) fork block or greater.
func (c *ChainConfig) IsGrayGlacier(num *big.Int) bool {
	return isBlockForked(c.GrayGlacierBlock, num)
}

// IsTerminalPoWBlock returns whether the given block is the last block of PoW stage.
func (c *ChainConfig) IsTerminalPoWBlock(parentTotalDiff *big.Int, totalDiff *big.Int) bool {
	if c.TerminalTotalDifficulty == nil {
		return false
	}
	return parentTotalDiff.Cmp(c.TerminalTotalDifficulty) < 0 && totalDiff.Cmp(c.TerminalTotalDifficulty) >= 0
}

// IsShanghai returns whether time is either equal to the Shanghai fork time or greater.
func (c *ChainConfig) IsShanghai(num *big.Int, time uint64) bool {
	return c.IsLondon(num) && isTimestampForked(c.ShanghaiTime, time)
}

// IsCancun returns whether num is either equal to the Cancun fork time or greater.
func (c *ChainConfig) IsCancun(num *big.Int, time uint64) bool {
	return c.IsLondon(num) && isTimestampForked(c.CancunTime, time)
}

// IsPrague returns whether num is either equal to the Prague fork time or greater.
func (c *ChainConfig) IsPrague(num *big.Int, time uint64) bool {
	return c.IsLondon(num) && isTimestampForked(c.PragueTime, time)
}

// IsVerkle returns whether num is either equal to the Verkle fork time or greater.
func (c *ChainConfig) IsVerkle(num *big.Int, time uint64) bool {
	return c.IsLondon(num) && isTimestampForked(c.VerkleTime, time)
}

// IsBedrock returns whether num is either equal to the Bedrock fork block or greater.
func (c *ChainConfig) IsBedrock(num *big.Int) bool {
	return isBlockForked(c.BedrockBlock, num)
}

func (c *ChainConfig) IsRegolith(time uint64) bool {
	return isTimestampForked(c.RegolithTime, time)
}

func (c *ChainConfig) IsCanyon(time uint64) bool {
	return isTimestampForked(c.CanyonTime, time)
}

func (c *ChainConfig) IsEcotone(time uint64) bool {
	return isTimestampForked(c.EcotoneTime, time)
}

func (c *ChainConfig) IsInterop(time uint64) bool {
	return isTimestampForked(c.InteropTime, time)
}

// IsOptimism returns whether the node is an optimism node or not.
func (c *ChainConfig) IsOptimism() bool {
	return c.Optimism != nil
}

// IsOptimismBedrock returns true iff this is an optimism node & bedrock is active
func (c *ChainConfig) IsOptimismBedrock(num *big.Int) bool {
	return c.IsOptimism() && c.IsBedrock(num)
}

func (c *ChainConfig) IsOptimismRegolith(time uint64) bool {
	return c.IsOptimism() && c.IsRegolith(time)
}

func (c *ChainConfig) IsOptimismCanyon(time uint64) bool {
	return c.IsOptimism() && c.IsCanyon(time)
}

func (c *ChainConfig) IsOptimismEcotone(time uint64) bool {
	return c.IsOptimism() && c.IsEcotone(time)
}

// IsOptimismPreBedrock returns true iff this is an optimism node & bedrock is not yet active
func (c *ChainConfig) IsOptimismPreBedrock(num *big.Int) bool {
	return c.IsOptimism() && !c.IsBedrock(num)
}

// CheckCompatible checks whether scheduled fork transitions have been imported
// with a mismatching chain configuration.
func (c *ChainConfig) CheckCompatible(newcfg *ChainConfig, height uint64, time uint64) *ConfigCompatError {
	var (
		bhead = new(big.Int).SetUint64(height)
		btime = time
	)
	// Iterate checkCompatible to find the lowest conflict.
	var lasterr *ConfigCompatError
	for {
		err := c.checkCompatible(newcfg, bhead, btime)
		if err == nil || (lasterr != nil && err.RewindToBlock == lasterr.RewindToBlock && err.RewindToTime == lasterr.RewindToTime) {
			break
		}
		lasterr = err

		if err.RewindToTime > 0 {
			btime = err.RewindToTime
		} else {
			bhead.SetUint64(err.RewindToBlock)
		}
	}
	return lasterr
}

// CheckConfigForkOrder checks that we don't "skip" any forks, geth isn't pluggable enough
// to guarantee that forks can be implemented in a different order than on official networks
func (c *ChainConfig) CheckConfigForkOrder() error {
	type fork struct {
		name      string
		block     *big.Int // forks up to - and including the merge - were defined with block numbers
		timestamp *uint64  // forks after the merge are scheduled using timestamps
		optional  bool     // if true, the fork may be nil and next fork is still allowed
	}
	var lastFork fork
	for _, cur := range []fork{
		{name: "homesteadBlock", block: c.HomesteadBlock},
		{name: "daoForkBlock", block: c.DAOForkBlock, optional: true},
		{name: "eip150Block", block: c.EIP150Block},
		{name: "eip155Block", block: c.EIP155Block},
		{name: "eip158Block", block: c.EIP158Block},
		{name: "byzantiumBlock", block: c.ByzantiumBlock},
		{name: "constantinopleBlock", block: c.ConstantinopleBlock},
		{name: "petersburgBlock", block: c.PetersburgBlock},
		{name: "istanbulBlock", block: c.IstanbulBlock},
		{name: "muirGlacierBlock", block: c.MuirGlacierBlock, optional: true},
		{name: "berlinBlock", block: c.BerlinBlock},
		{name: "londonBlock", block: c.LondonBlock},
		{name: "arrowGlacierBlock", block: c.ArrowGlacierBlock, optional: true},
		{name: "grayGlacierBlock", block: c.GrayGlacierBlock, optional: true},
		{name: "mergeNetsplitBlock", block: c.MergeNetsplitBlock, optional: true},
		{name: "shanghaiTime", timestamp: c.ShanghaiTime},
		{name: "cancunTime", timestamp: c.CancunTime, optional: true},
		{name: "pragueTime", timestamp: c.PragueTime, optional: true},
		{name: "verkleTime", timestamp: c.VerkleTime, optional: true},
	} {
		if lastFork.name != "" {
			switch {
			// Non-optional forks must all be present in the chain config up to the last defined fork
			case lastFork.block == nil && lastFork.timestamp == nil && (cur.block != nil || cur.timestamp != nil):
				if cur.block != nil {
					return fmt.Errorf("unsupported fork ordering: %v not enabled, but %v enabled at block %v",
						lastFork.name, cur.name, cur.block)
				} else {
					return fmt.Errorf("unsupported fork ordering: %v not enabled, but %v enabled at timestamp %v",
						lastFork.name, cur.name, *cur.timestamp)
				}

			// Fork (whether defined by block or timestamp) must follow the fork definition sequence
			case (lastFork.block != nil && cur.block != nil) || (lastFork.timestamp != nil && cur.timestamp != nil):
				if lastFork.block != nil && lastFork.block.Cmp(cur.block) > 0 {
					return fmt.Errorf("unsupported fork ordering: %v enabled at block %v, but %v enabled at block %v",
						lastFork.name, lastFork.block, cur.name, cur.block)
				} else if lastFork.timestamp != nil && *lastFork.timestamp > *cur.timestamp {
					return fmt.Errorf("unsupported fork ordering: %v enabled at timestamp %v, but %v enabled at timestamp %v",
						lastFork.name, *lastFork.timestamp, cur.name, *cur.timestamp)
				}

				// Timestamp based forks can follow block based ones, but not the other way around
				if lastFork.timestamp != nil && cur.block != nil {
					return fmt.Errorf("unsupported fork ordering: %v used timestamp ordering, but %v reverted to block ordering",
						lastFork.name, cur.name)
				}
			}
		}
		// If it was optional and not set, then ignore it
		if !cur.optional || (cur.block != nil || cur.timestamp != nil) {
			lastFork = cur
		}
	}
	return nil
}

func (c *ChainConfig) checkCompatible(newcfg *ChainConfig, headNumber *big.Int, headTimestamp uint64) *ConfigCompatError {
	if isForkBlockIncompatible(c.HomesteadBlock, newcfg.HomesteadBlock, headNumber) {
		return newBlockCompatError("Homestead fork block", c.HomesteadBlock, newcfg.HomesteadBlock)
	}
	if isForkBlockIncompatible(c.DAOForkBlock, newcfg.DAOForkBlock, headNumber) {
		return newBlockCompatError("DAO fork block", c.DAOForkBlock, newcfg.DAOForkBlock)
	}
	if c.IsDAOFork(headNumber) && c.DAOForkSupport != newcfg.DAOForkSupport {
		return newBlockCompatError("DAO fork support flag", c.DAOForkBlock, newcfg.DAOForkBlock)
	}
	if isForkBlockIncompatible(c.EIP150Block, newcfg.EIP150Block, headNumber) {
		return newBlockCompatError("EIP150 fork block", c.EIP150Block, newcfg.EIP150Block)
	}
	if isForkBlockIncompatible(c.EIP155Block, newcfg.EIP155Block, headNumber) {
		return newBlockCompatError("EIP155 fork block", c.EIP155Block, newcfg.EIP155Block)
	}
	if isForkBlockIncompatible(c.EIP158Block, newcfg.EIP158Block, headNumber) {
		return newBlockCompatError("EIP158 fork block", c.EIP158Block, newcfg.EIP158Block)
	}
	if c.IsEIP158(headNumber) && !configBlockEqual(c.ChainID, newcfg.ChainID) {
		return newBlockCompatError("EIP158 chain ID", c.EIP158Block, newcfg.EIP158Block)
	}
	if isForkBlockIncompatible(c.ByzantiumBlock, newcfg.ByzantiumBlock, headNumber) {
		return newBlockCompatError("Byzantium fork block", c.ByzantiumBlock, newcfg.ByzantiumBlock)
	}
	if isForkBlockIncompatible(c.ConstantinopleBlock, newcfg.ConstantinopleBlock, headNumber) {
		return newBlockCompatError("Constantinople fork block", c.ConstantinopleBlock, newcfg.ConstantinopleBlock)
	}
	if isForkBlockIncompatible(c.PetersburgBlock, newcfg.PetersburgBlock, headNumber) {
		// the only case where we allow Petersburg to be set in the past is if it is equal to Constantinople
		// mainly to satisfy fork ordering requirements which state that Petersburg fork be set if Constantinople fork is set
		if isForkBlockIncompatible(c.ConstantinopleBlock, newcfg.PetersburgBlock, headNumber) {
			return newBlockCompatError("Petersburg fork block", c.PetersburgBlock, newcfg.PetersburgBlock)
		}
	}
	if isForkBlockIncompatible(c.IstanbulBlock, newcfg.IstanbulBlock, headNumber) {
		return newBlockCompatError("Istanbul fork block", c.IstanbulBlock, newcfg.IstanbulBlock)
	}
	if isForkBlockIncompatible(c.MuirGlacierBlock, newcfg.MuirGlacierBlock, headNumber) {
		return newBlockCompatError("Muir Glacier fork block", c.MuirGlacierBlock, newcfg.MuirGlacierBlock)
	}
	if isForkBlockIncompatible(c.BerlinBlock, newcfg.BerlinBlock, headNumber) {
		return newBlockCompatError("Berlin fork block", c.BerlinBlock, newcfg.BerlinBlock)
	}
	if isForkBlockIncompatible(c.LondonBlock, newcfg.LondonBlock, headNumber) {
		return newBlockCompatError("London fork block", c.LondonBlock, newcfg.LondonBlock)
	}
	if isForkBlockIncompatible(c.ArrowGlacierBlock, newcfg.ArrowGlacierBlock, headNumber) {
		return newBlockCompatError("Arrow Glacier fork block", c.ArrowGlacierBlock, newcfg.ArrowGlacierBlock)
	}
	if isForkBlockIncompatible(c.GrayGlacierBlock, newcfg.GrayGlacierBlock, headNumber) {
		return newBlockCompatError("Gray Glacier fork block", c.GrayGlacierBlock, newcfg.GrayGlacierBlock)
	}
	if isForkBlockIncompatible(c.MergeNetsplitBlock, newcfg.MergeNetsplitBlock, headNumber) {
		return newBlockCompatError("Merge netsplit fork block", c.MergeNetsplitBlock, newcfg.MergeNetsplitBlock)
	}
	if isForkTimestampIncompatible(c.ShanghaiTime, newcfg.ShanghaiTime, headTimestamp) {
		return newTimestampCompatError("Shanghai fork timestamp", c.ShanghaiTime, newcfg.ShanghaiTime)
	}
	if isForkTimestampIncompatible(c.CancunTime, newcfg.CancunTime, headTimestamp) {
		return newTimestampCompatError("Cancun fork timestamp", c.CancunTime, newcfg.CancunTime)
	}
	if isForkTimestampIncompatible(c.PragueTime, newcfg.PragueTime, headTimestamp) {
		return newTimestampCompatError("Prague fork timestamp", c.PragueTime, newcfg.PragueTime)
	}
	if isForkTimestampIncompatible(c.VerkleTime, newcfg.VerkleTime, headTimestamp) {
		return newTimestampCompatError("Verkle fork timestamp", c.VerkleTime, newcfg.VerkleTime)
	}
	return nil
}

// BaseFeeChangeDenominator bounds the amount the base fee can change between blocks.
// The time parameters is the timestamp of the block to determine if Canyon is active or not
func (c *ChainConfig) BaseFeeChangeDenominator(time uint64) uint64 {
	if c.Optimism != nil {
		if c.IsCanyon(time) {
			return c.Optimism.EIP1559DenominatorCanyon
		}
		return c.Optimism.EIP1559Denominator
	}
	return DefaultBaseFeeChangeDenominator
}

// ElasticityMultiplier bounds the maximum gas limit an EIP-1559 block may have.
func (c *ChainConfig) ElasticityMultiplier() uint64 {
	if c.Optimism != nil {
		return c.Optimism.EIP1559Elasticity
	}
	return DefaultElasticityMultiplier
}

// LatestFork returns the latest time-based fork that would be active for the given time.
func (c *ChainConfig) LatestFork(time uint64) forks.Fork {
	// Assume last non-time-based fork has passed.
	london := c.LondonBlock

	switch {
	case c.IsPrague(london, time):
		return forks.Prague
	case c.IsCancun(london, time):
		return forks.Cancun
	case c.IsShanghai(london, time):
		return forks.Shanghai
	default:
		return forks.Paris
	}
}

// isForkBlockIncompatible returns true if a fork scheduled at block s1 cannot be
// rescheduled to block s2 because head is already past the fork.
func isForkBlockIncompatible(s1, s2, head *big.Int) bool {
	return (isBlockForked(s1, head) || isBlockForked(s2, head)) && !configBlockEqual(s1, s2)
}

// isBlockForked returns whether a fork scheduled at block s is active at the
// given head block. Whilst this method is the same as isTimestampForked, they
// are explicitly separate for clearer reading.
func isBlockForked(s, head *big.Int) bool {
	if s == nil || head == nil {
		return false
	}
	return s.Cmp(head) <= 0
}

func configBlockEqual(x, y *big.Int) bool {
	if x == nil {
		return y == nil
	}
	if y == nil {
		return x == nil
	}
	return x.Cmp(y) == 0
}

// isForkTimestampIncompatible returns true if a fork scheduled at timestamp s1
// cannot be rescheduled to timestamp s2 because head is already past the fork.
func isForkTimestampIncompatible(s1, s2 *uint64, head uint64) bool {
	return (isTimestampForked(s1, head) || isTimestampForked(s2, head)) && !configTimestampEqual(s1, s2)
}

// isTimestampForked returns whether a fork scheduled at timestamp s is active
// at the given head timestamp. Whilst this method is the same as isBlockForked,
// they are explicitly separate for clearer reading.
func isTimestampForked(s *uint64, head uint64) bool {
	if s == nil {
		return false
	}
	return *s <= head
}

func configTimestampEqual(x, y *uint64) bool {
	if x == nil {
		return y == nil
	}
	if y == nil {
		return x == nil
	}
	return *x == *y
}

// ConfigCompatError is raised if the locally-stored blockchain is initialised with a
// ChainConfig that would alter the past.
type ConfigCompatError struct {
	What string

	// block numbers of the stored and new configurations if block based forking
	StoredBlock, NewBlock *big.Int

	// timestamps of the stored and new configurations if time based forking
	StoredTime, NewTime *uint64

	// the block number to which the local chain must be rewound to correct the error
	RewindToBlock uint64

	// the timestamp to which the local chain must be rewound to correct the error
	RewindToTime uint64
}

func newBlockCompatError(what string, storedblock, newblock *big.Int) *ConfigCompatError {
	var rew *big.Int
	switch {
	case storedblock == nil:
		rew = newblock
	case newblock == nil || storedblock.Cmp(newblock) < 0:
		rew = storedblock
	default:
		rew = newblock
	}
	err := &ConfigCompatError{
		What:          what,
		StoredBlock:   storedblock,
		NewBlock:      newblock,
		RewindToBlock: 0,
	}
	if rew != nil && rew.Sign() > 0 {
		err.RewindToBlock = rew.Uint64() - 1
	}
	return err
}

func newTimestampCompatError(what string, storedtime, newtime *uint64) *ConfigCompatError {
	var rew *uint64
	switch {
	case storedtime == nil:
		rew = newtime
	case newtime == nil || *storedtime < *newtime:
		rew = storedtime
	default:
		rew = newtime
	}
	err := &ConfigCompatError{
		What:         what,
		StoredTime:   storedtime,
		NewTime:      newtime,
		RewindToTime: 0,
	}
	if rew != nil {
		err.RewindToTime = *rew - 1
	}
	return err
}

func (err *ConfigCompatError) Error() string {
	if err.StoredBlock != nil {
		return fmt.Sprintf("mismatching %s in database (have block %d, want block %d, rewindto block %d)", err.What, err.StoredBlock, err.NewBlock, err.RewindToBlock)
	}
	return fmt.Sprintf("mismatching %s in database (have timestamp %d, want timestamp %d, rewindto timestamp %d)", err.What, err.StoredTime, err.NewTime, err.RewindToTime)
}

// Rules wraps ChainConfig and is merely syntactic sugar or can be used for functions
// that do not have or require information about the block.
//
// Rules is a one time interface meaning that it shouldn't be used in between transition
// phases.
type Rules struct {
	ChainID                                                 *big.Int
	IsHomestead, IsEIP150, IsEIP155, IsEIP158               bool
	IsByzantium, IsConstantinople, IsPetersburg, IsIstanbul bool
	IsBerlin, IsLondon                                      bool
	IsMerge, IsShanghai, IsCancun, IsPrague                 bool
	IsVerkle                                                bool
	IsOptimismBedrock, IsOptimismRegolith                   bool
	IsOptimismCanyon                                        bool
}

// Rules ensures c's ChainID is not nil.
func (c *ChainConfig) Rules(num *big.Int, isMerge bool, timestamp uint64) Rules {
	chainID := c.ChainID
	if chainID == nil {
		chainID = new(big.Int)
	}
	// disallow setting Merge out of order
	isMerge = isMerge && c.IsLondon(num)
	return Rules{
		ChainID:          new(big.Int).Set(chainID),
		IsHomestead:      c.IsHomestead(num),
		IsEIP150:         c.IsEIP150(num),
		IsEIP155:         c.IsEIP155(num),
		IsEIP158:         c.IsEIP158(num),
		IsByzantium:      c.IsByzantium(num),
		IsConstantinople: c.IsConstantinople(num),
		IsPetersburg:     c.IsPetersburg(num),
		IsIstanbul:       c.IsIstanbul(num),
		IsBerlin:         c.IsBerlin(num),
		IsLondon:         c.IsLondon(num),
		IsMerge:          isMerge,
<<<<<<< HEAD
		IsShanghai:       c.IsShanghai(num, timestamp),
		IsCancun:         c.IsCancun(num, timestamp),
		IsPrague:         c.IsPrague(num, timestamp),
		IsVerkle:         c.IsVerkle(num, timestamp),
		// Optimism
		IsOptimismBedrock:  c.IsOptimismBedrock(num),
		IsOptimismRegolith: c.IsOptimismRegolith(timestamp),
		IsOptimismCanyon:   c.IsOptimismCanyon(timestamp),
=======
		IsShanghai:       isMerge && c.IsShanghai(num, timestamp),
		IsCancun:         isMerge && c.IsCancun(num, timestamp),
		IsPrague:         isMerge && c.IsPrague(num, timestamp),
		IsVerkle:         isMerge && c.IsVerkle(num, timestamp),
>>>>>>> 7f131dcb
	}
}<|MERGE_RESOLUTION|>--- conflicted
+++ resolved
@@ -1058,20 +1058,13 @@
 		IsBerlin:         c.IsBerlin(num),
 		IsLondon:         c.IsLondon(num),
 		IsMerge:          isMerge,
-<<<<<<< HEAD
-		IsShanghai:       c.IsShanghai(num, timestamp),
-		IsCancun:         c.IsCancun(num, timestamp),
-		IsPrague:         c.IsPrague(num, timestamp),
-		IsVerkle:         c.IsVerkle(num, timestamp),
+		IsShanghai:       isMerge && c.IsShanghai(num, timestamp),
+		IsCancun:         isMerge && c.IsCancun(num, timestamp),
+		IsPrague:         isMerge && c.IsPrague(num, timestamp),
+		IsVerkle:         isMerge && c.IsVerkle(num, timestamp),
 		// Optimism
 		IsOptimismBedrock:  c.IsOptimismBedrock(num),
 		IsOptimismRegolith: c.IsOptimismRegolith(timestamp),
 		IsOptimismCanyon:   c.IsOptimismCanyon(timestamp),
-=======
-		IsShanghai:       isMerge && c.IsShanghai(num, timestamp),
-		IsCancun:         isMerge && c.IsCancun(num, timestamp),
-		IsPrague:         isMerge && c.IsPrague(num, timestamp),
-		IsVerkle:         isMerge && c.IsVerkle(num, timestamp),
->>>>>>> 7f131dcb
 	}
 }