// Copyright 2021 The go-ethereum Authors
// This file is part of the go-ethereum library.
//
// The go-ethereum library is free software: you can redistribute it and/or modify
// it under the terms of the GNU Lesser General Public License as published by
// the Free Software Foundation, either version 3 of the License, or
// (at your option) any later version.
//
// The go-ethereum library is distributed in the hope that it will be useful,
// but WITHOUT ANY WARRANTY; without even the implied warranty of
// MERCHANTABILITY or FITNESS FOR A PARTICULAR PURPOSE. See the
// GNU Lesser General Public License for more details.
//
// You should have received a copy of the GNU Lesser General Public License
// along with the go-ethereum library. If not, see <http://www.gnu.org/licenses/>.

package ethapi

import (
	"bytes"
	"context"
	"crypto/sha256"
	"errors"
	"fmt"
	"math/big"

	"github.com/ethereum/go-ethereum/common"
	"github.com/ethereum/go-ethereum/common/hexutil"
	"github.com/ethereum/go-ethereum/common/math"
	"github.com/ethereum/go-ethereum/consensus/misc/eip4844"
	"github.com/ethereum/go-ethereum/core"
	"github.com/ethereum/go-ethereum/core/types"
	"github.com/ethereum/go-ethereum/crypto/kzg4844"
	"github.com/ethereum/go-ethereum/log"
	"github.com/ethereum/go-ethereum/params"
	"github.com/ethereum/go-ethereum/rpc"
	"github.com/holiman/uint256"
)

var (
	maxBlobsPerTransaction = params.MaxBlobGasPerBlock / params.BlobTxBlobGasPerBlob
)

// TransactionArgs represents the arguments to construct a new transaction
// or a message call.
type TransactionArgs struct {
	From                 *common.Address `json:"from"`
	To                   *common.Address `json:"to"`
	Gas                  *hexutil.Uint64 `json:"gas"`
	GasPrice             *hexutil.Big    `json:"gasPrice"`
	MaxFeePerGas         *hexutil.Big    `json:"maxFeePerGas"`
	MaxPriorityFeePerGas *hexutil.Big    `json:"maxPriorityFeePerGas"`
	Value                *hexutil.Big    `json:"value"`
	Nonce                *hexutil.Uint64 `json:"nonce"`

	// We accept "data" and "input" for backwards-compatibility reasons.
	// "input" is the newer name and should be preferred by clients.
	// Issue detail: https://github.com/ethereum/go-ethereum/issues/15628
	Data  *hexutil.Bytes `json:"data"`
	Input *hexutil.Bytes `json:"input"`

	// Introduced by AccessListTxType transaction.
	AccessList *types.AccessList `json:"accessList,omitempty"`
	ChainID    *hexutil.Big      `json:"chainId,omitempty"`

	// For BlobTxType
	BlobFeeCap *hexutil.Big  `json:"maxFeePerBlobGas"`
	BlobHashes []common.Hash `json:"blobVersionedHashes,omitempty"`

<<<<<<< HEAD
	// Introduced by RIP-7560 Transaction
	Subtype       *hexutil.Uint64 `json:"subType"`
	Sender        *common.Address `json:"sender"`
	Signature     *hexutil.Bytes  `json:"signature"`
	PaymasterData *hexutil.Bytes  `json:"paymasterData"`
	DeployerData  *hexutil.Bytes  `json:"deployerData"`
	BuilderFee    *hexutil.Big    `json:"builderFee"`
	ValidationGas *hexutil.Uint64 `json:"validationGas"`
	PaymasterGas  *hexutil.Uint64 `json:"paymasterGas"`
	PostOpGas     *hexutil.Uint64 `json:"postOpGas"`
	BigNonce      *hexutil.Big    `json:"bigNonce"`
=======
	// For BlobTxType transactions with blob sidecar
	Blobs       []kzg4844.Blob       `json:"blobs"`
	Commitments []kzg4844.Commitment `json:"commitments"`
	Proofs      []kzg4844.Proof      `json:"proofs"`

	// This configures whether blobs are allowed to be passed.
	blobSidecarAllowed bool
>>>>>>> 7c281983
}

// from retrieves the transaction sender address.
func (args *TransactionArgs) from() common.Address {
	if args.From == nil {
		return common.Address{}
	}
	return *args.From
}

// data retrieves the transaction calldata. Input field is preferred.
func (args *TransactionArgs) data() []byte {
	if args.Input != nil {
		return *args.Input
	}
	if args.Data != nil {
		return *args.Data
	}
	return nil
}

func (args *TransactionArgs) signature() []byte {
	if args.Signature != nil {
		return *args.Signature
	}
	return nil
}

func (args *TransactionArgs) paymasterData() []byte {
	if args.PaymasterData != nil {
		return *args.PaymasterData
	}
	return nil
}

func (args *TransactionArgs) paymasterGas() uint64 {
	if args.PaymasterGas != nil {
		return uint64(*args.PaymasterGas)
	}
	return 0
}

func (args *TransactionArgs) validationGas() uint64 {
	if args.ValidationGas != nil {
		return uint64(*args.ValidationGas)
	}
	return 0
}

func (args *TransactionArgs) postOpGas() uint64 {
	if args.PostOpGas != nil {
		return uint64(*args.PostOpGas)
	}
	return 0
}

func (args *TransactionArgs) deployerData() []byte {
	if args.DeployerData != nil {
		return *args.DeployerData
	}
	return nil
}

// setDefaults fills in default values for unspecified tx fields.
func (args *TransactionArgs) setDefaults(ctx context.Context, b Backend, skipGasEstimation bool) error {
	if err := args.setBlobTxSidecar(ctx, b); err != nil {
		return err
	}
	if err := args.setFeeDefaults(ctx, b); err != nil {
		return err
	}

	if args.Value == nil {
		args.Value = new(hexutil.Big)
	}
	if args.Nonce == nil {
		nonce, err := b.GetPoolNonce(ctx, args.from())
		if err != nil {
			return err
		}
		args.Nonce = (*hexutil.Uint64)(&nonce)
	}
	if args.Data != nil && args.Input != nil && !bytes.Equal(*args.Data, *args.Input) {
		return errors.New(`both "data" and "input" are set and not equal. Please use "input" to pass transaction call data`)
	}

	// BlobTx fields
	if args.BlobHashes != nil && len(args.BlobHashes) == 0 {
		return errors.New(`need at least 1 blob for a blob transaction`)
	}
	if args.BlobHashes != nil && len(args.BlobHashes) > maxBlobsPerTransaction {
		return fmt.Errorf(`too many blobs in transaction (have=%d, max=%d)`, len(args.BlobHashes), maxBlobsPerTransaction)
	}

	// create check
	if args.To == nil {
		if args.BlobHashes != nil {
			return errors.New(`missing "to" in blob transaction`)
		}
		if len(args.data()) == 0 {
			return errors.New(`contract creation without any data provided`)
		}
	}

	if args.Gas == nil {
		if skipGasEstimation { // Skip gas usage estimation if a precise gas limit is not critical, e.g., in non-transaction calls.
			gas := hexutil.Uint64(b.RPCGasCap())
			if gas == 0 {
				gas = hexutil.Uint64(math.MaxUint64 / 2)
			}
			args.Gas = &gas
		} else { // Estimate the gas usage otherwise.
			// These fields are immutable during the estimation, safe to
			// pass the pointer directly.
			data := args.data()
			callArgs := TransactionArgs{
				From:                 args.From,
				To:                   args.To,
				GasPrice:             args.GasPrice,
				MaxFeePerGas:         args.MaxFeePerGas,
				MaxPriorityFeePerGas: args.MaxPriorityFeePerGas,
				Value:                args.Value,
				Data:                 (*hexutil.Bytes)(&data),
				AccessList:           args.AccessList,
				BlobFeeCap:           args.BlobFeeCap,
				BlobHashes:           args.BlobHashes,
			}
			latestBlockNr := rpc.BlockNumberOrHashWithNumber(rpc.LatestBlockNumber)
			estimated, err := DoEstimateGas(ctx, b, callArgs, latestBlockNr, nil, b.RPCGasCap())
			if err != nil {
				return err
			}
			args.Gas = &estimated
			log.Trace("Estimate gas usage automatically", "gas", args.Gas)
		}
	}

	// If chain id is provided, ensure it matches the local chain id. Otherwise, set the local
	// chain id as the default.
	want := b.ChainConfig().ChainID
	if args.ChainID != nil {
		if have := (*big.Int)(args.ChainID); have.Cmp(want) != 0 {
			return fmt.Errorf("chainId does not match node's (have=%v, want=%v)", have, want)
		}
	} else {
		args.ChainID = (*hexutil.Big)(want)
	}
	return nil
}

// setFeeDefaults fills in default fee values for unspecified tx fields.
func (args *TransactionArgs) setFeeDefaults(ctx context.Context, b Backend) error {
	head := b.CurrentHeader()
	// Sanity check the EIP-4844 fee parameters.
	if args.BlobFeeCap != nil && args.BlobFeeCap.ToInt().Sign() == 0 {
		return errors.New("maxFeePerBlobGas, if specified, must be non-zero")
	}
	if err := args.setCancunFeeDefaults(ctx, head, b); err != nil {
		return err
	}
	// If both gasPrice and at least one of the EIP-1559 fee parameters are specified, error.
	if args.GasPrice != nil && (args.MaxFeePerGas != nil || args.MaxPriorityFeePerGas != nil) {
		return errors.New("both gasPrice and (maxFeePerGas or maxPriorityFeePerGas) specified")
	}
	// If the tx has completely specified a fee mechanism, no default is needed.
	// This allows users who are not yet synced past London to get defaults for
	// other tx values. See https://github.com/ethereum/go-ethereum/pull/23274
	// for more information.
	eip1559ParamsSet := args.MaxFeePerGas != nil && args.MaxPriorityFeePerGas != nil
	// Sanity check the EIP-1559 fee parameters if present.
	if args.GasPrice == nil && eip1559ParamsSet {
		if args.MaxFeePerGas.ToInt().Sign() == 0 {
			return errors.New("maxFeePerGas must be non-zero")
		}
		if args.MaxFeePerGas.ToInt().Cmp(args.MaxPriorityFeePerGas.ToInt()) < 0 {
			return fmt.Errorf("maxFeePerGas (%v) < maxPriorityFeePerGas (%v)", args.MaxFeePerGas, args.MaxPriorityFeePerGas)
		}
		return nil // No need to set anything, user already set MaxFeePerGas and MaxPriorityFeePerGas
	}

	// Sanity check the non-EIP-1559 fee parameters.
	isLondon := b.ChainConfig().IsLondon(head.Number)
	if args.GasPrice != nil && !eip1559ParamsSet {
		// Zero gas-price is not allowed after London fork
		if args.GasPrice.ToInt().Sign() == 0 && isLondon {
			return errors.New("gasPrice must be non-zero after london fork")
		}
		return nil // No need to set anything, user already set GasPrice
	}

	// Now attempt to fill in default value depending on whether London is active or not.
	if isLondon {
		// London is active, set maxPriorityFeePerGas and maxFeePerGas.
		if err := args.setLondonFeeDefaults(ctx, head, b); err != nil {
			return err
		}
	} else {
		if args.MaxFeePerGas != nil || args.MaxPriorityFeePerGas != nil {
			return errors.New("maxFeePerGas and maxPriorityFeePerGas are not valid before London is active")
		}
		// London not active, set gas price.
		price, err := b.SuggestGasTipCap(ctx)
		if err != nil {
			return err
		}
		args.GasPrice = (*hexutil.Big)(price)
	}
	return nil
}

// setCancunFeeDefaults fills in reasonable default fee values for unspecified fields.
func (args *TransactionArgs) setCancunFeeDefaults(ctx context.Context, head *types.Header, b Backend) error {
	// Set maxFeePerBlobGas if it is missing.
	if args.BlobHashes != nil && args.BlobFeeCap == nil {
		var excessBlobGas uint64
		if head.ExcessBlobGas != nil {
			excessBlobGas = *head.ExcessBlobGas
		}
		// ExcessBlobGas must be set for a Cancun block.
		blobBaseFee := eip4844.CalcBlobFee(excessBlobGas)
		// Set the max fee to be 2 times larger than the previous block's blob base fee.
		// The additional slack allows the tx to not become invalidated if the base
		// fee is rising.
		val := new(big.Int).Mul(blobBaseFee, big.NewInt(2))
		args.BlobFeeCap = (*hexutil.Big)(val)
	}
	return nil
}

// setLondonFeeDefaults fills in reasonable default fee values for unspecified fields.
func (args *TransactionArgs) setLondonFeeDefaults(ctx context.Context, head *types.Header, b Backend) error {
	// Set maxPriorityFeePerGas if it is missing.
	if args.MaxPriorityFeePerGas == nil {
		tip, err := b.SuggestGasTipCap(ctx)
		if err != nil {
			return err
		}
		args.MaxPriorityFeePerGas = (*hexutil.Big)(tip)
	}
	// Set maxFeePerGas if it is missing.
	if args.MaxFeePerGas == nil {
		// Set the max fee to be 2 times larger than the previous block's base fee.
		// The additional slack allows the tx to not become invalidated if the base
		// fee is rising.
		val := new(big.Int).Add(
			args.MaxPriorityFeePerGas.ToInt(),
			new(big.Int).Mul(head.BaseFee, big.NewInt(2)),
		)
		args.MaxFeePerGas = (*hexutil.Big)(val)
	}
	// Both EIP-1559 fee parameters are now set; sanity check them.
	if args.MaxFeePerGas.ToInt().Cmp(args.MaxPriorityFeePerGas.ToInt()) < 0 {
		return fmt.Errorf("maxFeePerGas (%v) < maxPriorityFeePerGas (%v)", args.MaxFeePerGas, args.MaxPriorityFeePerGas)
	}
	return nil
}

// setBlobTxSidecar adds the blob tx
func (args *TransactionArgs) setBlobTxSidecar(ctx context.Context, b Backend) error {
	// No blobs, we're done.
	if args.Blobs == nil {
		return nil
	}

	// Passing blobs is not allowed in all contexts, only in specific methods.
	if !args.blobSidecarAllowed {
		return errors.New(`"blobs" is not supported for this RPC method`)
	}

	n := len(args.Blobs)
	// Assume user provides either only blobs (w/o hashes), or
	// blobs together with commitments and proofs.
	if args.Commitments == nil && args.Proofs != nil {
		return errors.New(`blob proofs provided while commitments were not`)
	} else if args.Commitments != nil && args.Proofs == nil {
		return errors.New(`blob commitments provided while proofs were not`)
	}

	// len(blobs) == len(commitments) == len(proofs) == len(hashes)
	if args.Commitments != nil && len(args.Commitments) != n {
		return fmt.Errorf("number of blobs and commitments mismatch (have=%d, want=%d)", len(args.Commitments), n)
	}
	if args.Proofs != nil && len(args.Proofs) != n {
		return fmt.Errorf("number of blobs and proofs mismatch (have=%d, want=%d)", len(args.Proofs), n)
	}
	if args.BlobHashes != nil && len(args.BlobHashes) != n {
		return fmt.Errorf("number of blobs and hashes mismatch (have=%d, want=%d)", len(args.BlobHashes), n)
	}

	if args.Commitments == nil {
		// Generate commitment and proof.
		commitments := make([]kzg4844.Commitment, n)
		proofs := make([]kzg4844.Proof, n)
		for i, b := range args.Blobs {
			c, err := kzg4844.BlobToCommitment(b)
			if err != nil {
				return fmt.Errorf("blobs[%d]: error computing commitment: %v", i, err)
			}
			commitments[i] = c
			p, err := kzg4844.ComputeBlobProof(b, c)
			if err != nil {
				return fmt.Errorf("blobs[%d]: error computing proof: %v", i, err)
			}
			proofs[i] = p
		}
		args.Commitments = commitments
		args.Proofs = proofs
	} else {
		for i, b := range args.Blobs {
			if err := kzg4844.VerifyBlobProof(b, args.Commitments[i], args.Proofs[i]); err != nil {
				return fmt.Errorf("failed to verify blob proof: %v", err)
			}
		}
	}

	hashes := make([]common.Hash, n)
	hasher := sha256.New()
	for i, c := range args.Commitments {
		hashes[i] = kzg4844.CalcBlobHashV1(hasher, &c)
	}
	if args.BlobHashes != nil {
		for i, h := range hashes {
			if h != args.BlobHashes[i] {
				return fmt.Errorf("blob hash verification failed (have=%s, want=%s)", args.BlobHashes[i], h)
			}
		}
	} else {
		args.BlobHashes = hashes
	}
	return nil
}

// ToMessage converts the transaction arguments to the Message type used by the
// core evm. This method is used in calls and traces that do not require a real
// live transaction.
func (args *TransactionArgs) ToMessage(globalGasCap uint64, baseFee *big.Int) (*core.Message, error) {
	// Reject invalid combinations of pre- and post-1559 fee styles
	if args.GasPrice != nil && (args.MaxFeePerGas != nil || args.MaxPriorityFeePerGas != nil) {
		return nil, errors.New("both gasPrice and (maxFeePerGas or maxPriorityFeePerGas) specified")
	}
	// Set sender address or use zero address if none specified.
	addr := args.from()

	// Set default gas & gas price if none were set
	gas := globalGasCap
	if gas == 0 {
		gas = uint64(math.MaxUint64 / 2)
	}
	if args.Gas != nil {
		gas = uint64(*args.Gas)
	}
	if globalGasCap != 0 && globalGasCap < gas {
		log.Warn("Caller gas above allowance, capping", "requested", gas, "cap", globalGasCap)
		gas = globalGasCap
	}
	var (
		gasPrice   *big.Int
		gasFeeCap  *big.Int
		gasTipCap  *big.Int
		blobFeeCap *big.Int
	)
	if baseFee == nil {
		// If there's no basefee, then it must be a non-1559 execution
		gasPrice = new(big.Int)
		if args.GasPrice != nil {
			gasPrice = args.GasPrice.ToInt()
		}
		gasFeeCap, gasTipCap = gasPrice, gasPrice
	} else {
		// A basefee is provided, necessitating 1559-type execution
		if args.GasPrice != nil {
			// User specified the legacy gas field, convert to 1559 gas typing
			gasPrice = args.GasPrice.ToInt()
			gasFeeCap, gasTipCap = gasPrice, gasPrice
		} else {
			// User specified 1559 gas fields (or none), use those
			gasFeeCap = new(big.Int)
			if args.MaxFeePerGas != nil {
				gasFeeCap = args.MaxFeePerGas.ToInt()
			}
			gasTipCap = new(big.Int)
			if args.MaxPriorityFeePerGas != nil {
				gasTipCap = args.MaxPriorityFeePerGas.ToInt()
			}
			// Backfill the legacy gasPrice for EVM execution, unless we're all zeroes
			gasPrice = new(big.Int)
			if gasFeeCap.BitLen() > 0 || gasTipCap.BitLen() > 0 {
				gasPrice = math.BigMin(new(big.Int).Add(gasTipCap, baseFee), gasFeeCap)
			}
		}
	}
	if args.BlobFeeCap != nil {
		blobFeeCap = args.BlobFeeCap.ToInt()
	} else if args.BlobHashes != nil {
		blobFeeCap = new(big.Int)
	}
	value := new(big.Int)
	if args.Value != nil {
		value = args.Value.ToInt()
	}
	data := args.data()
	var accessList types.AccessList
	if args.AccessList != nil {
		accessList = *args.AccessList
	}
	msg := &core.Message{
		From:              addr,
		To:                args.To,
		Value:             value,
		GasLimit:          gas,
		GasPrice:          gasPrice,
		GasFeeCap:         gasFeeCap,
		GasTipCap:         gasTipCap,
		Data:              data,
		AccessList:        accessList,
		BlobGasFeeCap:     blobFeeCap,
		BlobHashes:        args.BlobHashes,
		SkipAccountChecks: true,
	}
	return msg, nil
}

// ToTransaction converts the arguments to a transaction.
// This assumes that setDefaults has been called.
func (args *TransactionArgs) toTransaction() *types.Transaction {
	var data types.TxData
	switch {
	case args.Sender != nil:
		al := types.AccessList{}
		if args.AccessList != nil {
			al = *args.AccessList
		}
		aatx := types.Rip7560AccountAbstractionTx{
			Subtype:    uint64(*args.Subtype),
			To:         &common.Address{},
			ChainID:    (*big.Int)(args.ChainID),
			Gas:        uint64(*args.Gas),
			GasFeeCap:  (*big.Int)(args.MaxFeePerGas),
			GasTipCap:  (*big.Int)(args.MaxPriorityFeePerGas),
			Value:      (*big.Int)(args.Value),
			Data:       args.data(),
			AccessList: al,
			// RIP-7560 parameters
			Sender:        args.Sender,
			Signature:     args.signature(),
			PaymasterData: args.paymasterData(),
			DeployerData:  args.deployerData(),
			BuilderFee:    (*big.Int)(args.BuilderFee),
			ValidationGas: args.validationGas(),
			PaymasterGas:  args.paymasterGas(),
			PostOpGas:     args.postOpGas(),
			// RIP-7712 parameter
			BigNonce: (*big.Int)(args.BigNonce),
		}
		data = &aatx
		hash := types.NewTx(data).Hash()
		log.Error("RIP-7560 transaction created", "sender", aatx.Sender.Hex(), "hash", hash)
	case args.BlobHashes != nil:
		al := types.AccessList{}
		if args.AccessList != nil {
			al = *args.AccessList
		}
		data = &types.BlobTx{
			To:         *args.To,
			ChainID:    uint256.MustFromBig((*big.Int)(args.ChainID)),
			Nonce:      uint64(*args.Nonce),
			Gas:        uint64(*args.Gas),
			GasFeeCap:  uint256.MustFromBig((*big.Int)(args.MaxFeePerGas)),
			GasTipCap:  uint256.MustFromBig((*big.Int)(args.MaxPriorityFeePerGas)),
			Value:      uint256.MustFromBig((*big.Int)(args.Value)),
			Data:       args.data(),
			AccessList: al,
			BlobHashes: args.BlobHashes,
			BlobFeeCap: uint256.MustFromBig((*big.Int)(args.BlobFeeCap)),
		}
		if args.Blobs != nil {
			data.(*types.BlobTx).Sidecar = &types.BlobTxSidecar{
				Blobs:       args.Blobs,
				Commitments: args.Commitments,
				Proofs:      args.Proofs,
			}
		}

	case args.MaxFeePerGas != nil:
		al := types.AccessList{}
		if args.AccessList != nil {
			al = *args.AccessList
		}
		data = &types.DynamicFeeTx{
			To:         args.To,
			ChainID:    (*big.Int)(args.ChainID),
			Nonce:      uint64(*args.Nonce),
			Gas:        uint64(*args.Gas),
			GasFeeCap:  (*big.Int)(args.MaxFeePerGas),
			GasTipCap:  (*big.Int)(args.MaxPriorityFeePerGas),
			Value:      (*big.Int)(args.Value),
			Data:       args.data(),
			AccessList: al,
		}

	case args.AccessList != nil:
		data = &types.AccessListTx{
			To:         args.To,
			ChainID:    (*big.Int)(args.ChainID),
			Nonce:      uint64(*args.Nonce),
			Gas:        uint64(*args.Gas),
			GasPrice:   (*big.Int)(args.GasPrice),
			Value:      (*big.Int)(args.Value),
			Data:       args.data(),
			AccessList: *args.AccessList,
		}

	default:
		data = &types.LegacyTx{
			To:       args.To,
			Nonce:    uint64(*args.Nonce),
			Gas:      uint64(*args.Gas),
			GasPrice: (*big.Int)(args.GasPrice),
			Value:    (*big.Int)(args.Value),
			Data:     args.data(),
		}
	}
	return types.NewTx(data)
}

// IsEIP4844 returns an indicator if the args contains EIP4844 fields.
func (args *TransactionArgs) IsEIP4844() bool {
	return args.BlobHashes != nil || args.BlobFeeCap != nil
}<|MERGE_RESOLUTION|>--- conflicted
+++ resolved
@@ -67,7 +67,14 @@
 	BlobFeeCap *hexutil.Big  `json:"maxFeePerBlobGas"`
 	BlobHashes []common.Hash `json:"blobVersionedHashes,omitempty"`
 
-<<<<<<< HEAD
+	// For BlobTxType transactions with blob sidecar
+	Blobs       []kzg4844.Blob       `json:"blobs"`
+	Commitments []kzg4844.Commitment `json:"commitments"`
+	Proofs      []kzg4844.Proof      `json:"proofs"`
+
+	// This configures whether blobs are allowed to be passed.
+	blobSidecarAllowed bool
+
 	// Introduced by RIP-7560 Transaction
 	Subtype       *hexutil.Uint64 `json:"subType"`
 	Sender        *common.Address `json:"sender"`
@@ -79,15 +86,6 @@
 	PaymasterGas  *hexutil.Uint64 `json:"paymasterGas"`
 	PostOpGas     *hexutil.Uint64 `json:"postOpGas"`
 	BigNonce      *hexutil.Big    `json:"bigNonce"`
-=======
-	// For BlobTxType transactions with blob sidecar
-	Blobs       []kzg4844.Blob       `json:"blobs"`
-	Commitments []kzg4844.Commitment `json:"commitments"`
-	Proofs      []kzg4844.Proof      `json:"proofs"`
-
-	// This configures whether blobs are allowed to be passed.
-	blobSidecarAllowed bool
->>>>>>> 7c281983
 }
 
 // from retrieves the transaction sender address.
@@ -510,7 +508,7 @@
 	return msg, nil
 }
 
-// ToTransaction converts the arguments to a transaction.
+// toTransaction converts the arguments to a transaction.
 // This assumes that setDefaults has been called.
 func (args *TransactionArgs) toTransaction() *types.Transaction {
 	var data types.TxData
