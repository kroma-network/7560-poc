--- conflicted
+++ resolved
@@ -1173,7 +1173,6 @@
 			localBlobTxs[account] = txs
 		}
 	}
-<<<<<<< HEAD
 
 
 	pendingBundle, err := w.eth.TxPool().PendingRip7560Bundle()
@@ -1183,8 +1182,6 @@
 		}
 	}
 
-=======
->>>>>>> 7c281983
 	// Fill the block with all available pending transactions.
 	if len(localPlainTxs) > 0 || len(localBlobTxs) > 0 {
 		plainTxs := newTransactionsByPriceAndNonce(env.signer, localPlainTxs, env.header.BaseFee)
